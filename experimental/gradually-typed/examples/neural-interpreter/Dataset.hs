--- conflicted
+++ resolved
@@ -27,7 +27,6 @@
 import qualified Pipes.Safe as P
 import qualified STLC
 import Torch.GraduallyTyped
-<<<<<<< HEAD
 
 deriving instance Generic Seed
 
@@ -36,8 +35,6 @@
 type Tokenizer = String -> IO [Int]
 
 type Detokenizer = [Int] -> IO String
-=======
->>>>>>> d663cf70
 
 data STLCData = STLCData
   { name :: Text,
