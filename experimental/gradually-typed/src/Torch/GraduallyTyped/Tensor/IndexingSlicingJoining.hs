--- conflicted
+++ resolved
@@ -251,13 +251,9 @@
 reshape ::
   forall m shape' gradient layout device dataType shape shape''.
   ( shape'' ~ ReshapeF shape shape',
-<<<<<<< HEAD
     When (AllDimSizesChecked shape) (shape' ~ shape''),
-    SingI shape'
-=======
     SingI shape',
     MonadThrow m
->>>>>>> 0e845b99
   ) =>
   Tensor gradient layout device dataType shape ->
   m (Tensor gradient layout device dataType shape'')
