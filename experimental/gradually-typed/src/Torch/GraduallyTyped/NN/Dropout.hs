{-# LANGUAGE DeriveGeneric #-}
{-# LANGUAGE DerivingStrategies #-}
{-# LANGUAGE FlexibleInstances #-}
{-# LANGUAGE GADTs #-}
{-# LANGUAGE MultiParamTypeClasses #-}
{-# LANGUAGE RankNTypes #-}
{-# LANGUAGE ScopedTypeVariables #-}
{-# LANGUAGE TupleSections #-}
{-# LANGUAGE TypeApplications #-}
{-# LANGUAGE TypeFamilies #-}
{-# LANGUAGE TypeOperators #-}
{-# LANGUAGE UndecidableInstances #-}

module Torch.GraduallyTyped.NN.Dropout where

import GHC.Generics (Generic)
import Torch.GraduallyTyped.NN.Class (HasForward (..), HasInitialize (..), HasStateDict (..), ModelSpec)
import Torch.GraduallyTyped.NN.Functional.Dropout (dropout)
import Torch.GraduallyTyped.Tensor.Type (Tensor)
import Torch.GraduallyTyped.Unify (type (<+>))

-- | Given a random generator, randomly zeroes some of the elements of
-- the input tensor with probability 'p' using samples from a Bernoulli distribution.
-- Each channel will be zeroed out independently on every 'forward' call.
newtype Dropout where
  Dropout ::
    -- | probability of an element to be zeroed
    Double ->
    Dropout
  deriving stock (Show, Generic)

type instance ModelSpec Dropout = Dropout

instance
  HasInitialize
    Dropout
    generatorDevice
    Dropout
    generatorDevice
  where
  initialize spec = pure . (spec,)

instance HasStateDict Dropout where
  fromStateDict spec _ = pure spec
  toStateDict _ _ = pure ()

instance
  ( input ~ Tensor gradient layout device dataType shape,
    output ~ Tensor gradient layout (device <+> generatorDevice) dataType shape,
    generatorOutputDevice ~ (device <+> generatorDevice)
  ) =>
  HasForward
    Dropout
    input
    generatorDevice
    output
    generatorOutputDevice
  where
<<<<<<< HEAD
  forward (Dropout p) input g = dropout p input g
=======
  forward (Dropout _p) input g = pure $ (unsafeCoerce @(input, generator) @(output, generatorOutput)) (input, g)
>>>>>>> 95d902b7
<|MERGE_RESOLUTION|>--- conflicted
+++ resolved
@@ -56,8 +56,4 @@
     output
     generatorOutputDevice
   where
-<<<<<<< HEAD
-  forward (Dropout p) input g = dropout p input g
-=======
-  forward (Dropout _p) input g = pure $ (unsafeCoerce @(input, generator) @(output, generatorOutput)) (input, g)
->>>>>>> 95d902b7
+  forward (Dropout p) input g = dropout p input g