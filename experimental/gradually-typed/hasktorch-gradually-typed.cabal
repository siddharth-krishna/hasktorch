cabal-version:       2.2
name:                hasktorch-gradually-typed
version:             0.2.0.0
synopsis:            experimental project for hasktorch
-- description:
homepage:            https://github.com/hasktorch/hasktorch#readme
license:             BSD-3-Clause
author:              Austin Huang
maintainer:          hasktorch@gmail.com
copyright:           2021 Austin Huang
category:            Machine Learning
build-type:          Custom

custom-setup
  setup-depends:
      base >= 4.9 && < 5
    , Cabal
    , cabal-doctest >=1.0.6 && <1.1

library
  exposed-modules:     Torch.GraduallyTyped
                     , Torch.GraduallyTyped.Prelude
                     , Torch.GraduallyTyped.Unify
                     , Torch.GraduallyTyped.Scalar
                     , Torch.GraduallyTyped.Tensor
                     , Torch.GraduallyTyped.Tensor.Type
                     , Torch.GraduallyTyped.Tensor.Creation
                     , Torch.GraduallyTyped.Tensor.Indexing
                     , Torch.GraduallyTyped.Tensor.IndexingSlicingJoining
                     , Torch.GraduallyTyped.Tensor.Other
                     , Torch.GraduallyTyped.Tensor.MathOperations
                     , Torch.GraduallyTyped.Tensor.MathOperations.Pointwise
                     , Torch.GraduallyTyped.Tensor.MathOperations.Reduction
                     , Torch.GraduallyTyped.Tensor.MathOperations.Comparison
                     , Torch.GraduallyTyped.Tensor.MathOperations.Spectral
                     , Torch.GraduallyTyped.Tensor.MathOperations.Other
                     , Torch.GraduallyTyped.Tensor.MathOperations.BlasLapack
                     , Torch.GraduallyTyped.RequiresGradient
                     , Torch.GraduallyTyped.DType
                     , Torch.GraduallyTyped.Device
                     , Torch.GraduallyTyped.Index
                     , Torch.GraduallyTyped.Index.Type
                     , Torch.GraduallyTyped.Index.Class
                     , Torch.GraduallyTyped.Shape
                     , Torch.GraduallyTyped.Shape.Type
                     , Torch.GraduallyTyped.Shape.Class
                     , Torch.GraduallyTyped.Layout
                     , Torch.GraduallyTyped.Autograd
                     , Torch.GraduallyTyped.Random
                     , Torch.GraduallyTyped.NN
                     , Torch.GraduallyTyped.NN.Type
                     , Torch.GraduallyTyped.NN.Class
                     , Torch.GraduallyTyped.NN.Initialization
                     , Torch.GraduallyTyped.NN.Linear
                     , Torch.GraduallyTyped.NN.Transformer
                     , Torch.GraduallyTyped.NN.Transformer.Type
                     , Torch.GraduallyTyped.NN.Transformer.GMultiHeadAttention
                     , Torch.GraduallyTyped.NN.Transformer.GFeedForwardNetwork
                     , Torch.GraduallyTyped.NN.Transformer.GSelfAttention
                     , Torch.GraduallyTyped.NN.Transformer.GCrossAttention
                     , Torch.GraduallyTyped.NN.Transformer.GBlock
                     , Torch.GraduallyTyped.NN.Transformer.GStack
                     , Torch.GraduallyTyped.NN.Transformer.GTransformer
                     , Torch.GraduallyTyped.NN.Transformer.GLMHead
                     , Torch.GraduallyTyped.NN.Transformer.GEncoderOnly
                     , Torch.GraduallyTyped.NN.Transformer.GEncoderDecoder
                     , Torch.GraduallyTyped.NN.Transformer.GPooler
                     , Torch.GraduallyTyped.NN.Transformer.T5.Common
                     , Torch.GraduallyTyped.NN.Transformer.T5.Small
                     , Torch.GraduallyTyped.NN.Transformer.T5.Base
                     , Torch.GraduallyTyped.NN.Transformer.T5.Large
                     , Torch.GraduallyTyped.NN.Transformer.T5.ThreeB
                     , Torch.GraduallyTyped.NN.Transformer.T5.ElevenB
                     , Torch.GraduallyTyped.NN.Transformer.T5.Generation
                     , Torch.GraduallyTyped.NN.Transformer.T5
                     , Torch.GraduallyTyped.NN.Transformer.BART.Common
                     , Torch.GraduallyTyped.NN.Transformer.BART.Base
                     , Torch.GraduallyTyped.NN.Transformer.BART
                     , Torch.GraduallyTyped.NN.Transformer.BERT.Common
                     , Torch.GraduallyTyped.NN.Transformer.BERT.BaseUncased
                     , Torch.GraduallyTyped.NN.Transformer.BERT
                     , Torch.GraduallyTyped.NN.Transformer.RoBERTa.Common
                     , Torch.GraduallyTyped.NN.Transformer.RoBERTa.Base
                     , Torch.GraduallyTyped.NN.Transformer.RoBERTa
                     , Torch.GraduallyTyped.NN.Transformer.Pegasus.Common
                     , Torch.GraduallyTyped.NN.Transformer.Pegasus.XSum
                     , Torch.GraduallyTyped.NN.Transformer.Pegasus
                     , Torch.GraduallyTyped.NN.Dropout
                     , Torch.GraduallyTyped.NN.Activation
                     , Torch.GraduallyTyped.NN.Normalization
                     , Torch.GraduallyTyped.NN.Sparse
                     , Torch.GraduallyTyped.NN.Functional
                     , Torch.GraduallyTyped.NN.Functional.Dropout
                     , Torch.GraduallyTyped.NN.Functional.Activation
                     , Torch.GraduallyTyped.NN.Functional.Linear
                     , Torch.GraduallyTyped.NN.Functional.NonLinearActivation
                     , Torch.GraduallyTyped.NN.Functional.Normalization
                     , Torch.GraduallyTyped.NN.Functional.Sparse
                     , Torch.GraduallyTyped.Internal.TensorOptions
                     , Torch.GraduallyTyped.Internal.Void
                     , Torch.Language
                     , Torch.Language.SpiderSQL
                     , Torch.Data.Parser
  hs-source-dirs:      src
  default-language:    Haskell2010
  ghc-options:         -Wall -fplugin GHC.TypeLits.Normalise -fplugin GHC.TypeLits.KnownNat.Solver -fplugin GHC.TypeLits.Extra.Solver -fconstraint-solver-iterations=0
  build-depends:       base >= 4.7 && < 5
                     , hasktorch
                     , libtorch-ffi == 1.9.*
                     , ghc-typelits-extra
                     , ghc-typelits-knownnat
                     , ghc-typelits-natnormalise
                     , typelevel-rewrite-rules
                     , exceptions
                     , mtl
                     , stm
                     , text
                     , containers
                     , vector
                     , vector-sized
                     , generics-sop
                     , type-errors-pretty
                     , indexed
                     , indexed-extras
                     , free
                     , logict
                     , parsers
                     , singletons < 3
                     , tokenizers
                     , vector
                     , vector-sized
                     , finite-typelits
                     , indexed-list-literals
                     , exceptions

test-suite spec
  type:                exitcode-stdio-1.0
  hs-source-dirs:      test
  main-is:             Spec.hs
<<<<<<< HEAD
  other-modules:       TensorSpec
                     , IndexingSpec
                     , TransformerSpec
                     , BARTSpec
=======
  other-modules:       Torch.GraduallyTyped.TensorSpec
                     , Torch.GraduallyTyped.NN.Transformer.GMultiHeadAttentionSpec
                     , Torch.GraduallyTyped.NN.Transformer.GFeedForwardNetworkSpec
                     , Torch.GraduallyTyped.NN.Transformer.GSelfAttentionSpec
                     , Torch.GraduallyTyped.NN.Transformer.GCrossAttentionSpec
                     , Torch.GraduallyTyped.NN.Transformer.GBlockSpec
                     , Torch.GraduallyTyped.NN.Transformer.GStackSpec
                     , Torch.GraduallyTyped.NN.Transformer.GTransformerSpec
                     , Torch.GraduallyTyped.NN.Transformer.GLMHeadSpec
                     , Torch.GraduallyTyped.NN.Transformer.GEncoderOnlySpec
                     , Torch.GraduallyTyped.NN.Transformer.GEncoderDecoderSpec
                     , Torch.GraduallyTyped.NN.Transformer.T5Spec
                     , Torch.GraduallyTyped.NN.Transformer.BARTSpec
                     , Torch.GraduallyTyped.NN.Transformer.PegasusSpec
                     , Torch.GraduallyTyped.NN.Transformer.BERTSpec
                     , Torch.GraduallyTyped.NN.Transformer.RoBERTaSpec
                     , Torch.GraduallyTyped.NN.TransformerSpec
>>>>>>> 0e845b99
  default-language:    Haskell2010
  ghc-options:         -Wall -fplugin GHC.TypeLits.Normalise -fplugin GHC.TypeLits.KnownNat.Solver -fplugin GHC.TypeLits.Extra.Solver -fconstraint-solver-iterations=0
  build-depends:       base >= 4.7 && < 5
                     , hasktorch-gradually-typed
                     , ghc-typelits-extra
                     , ghc-typelits-knownnat
                     , ghc-typelits-natnormalise
                     , QuickCheck
                     , containers
                     , exceptions
                     , hedgehog
                     , hedgehog-quickcheck
                     , hspec
                     , hspec-hedgehog
                     , HUnit-approx
                     , mtl
                     , singletons < 3
                     , tokenizers
                     , vector
                     , vector-sized

  build-tool-depends: hspec-discover:hspec-discover

test-suite doctests
  type:                exitcode-stdio-1.0
  main-is:             doctests.hs
  ghc-options:         -Wall -threaded -fplugin GHC.TypeLits.Normalise -fplugin GHC.TypeLits.KnownNat.Solver -fplugin GHC.TypeLits.Extra.Solver -fconstraint-solver-iterations=0
  default-language:    Haskell2010
  build-depends:       base >= 4.7 && < 5
                     , doctest >=0.16.0.1 && <0.17
                     , hasktorch
                     , libtorch-ffi == 1.9.*
                     , ghc-typelits-extra
                     , ghc-typelits-knownnat
                     , ghc-typelits-natnormalise
                     , typelevel-rewrite-rules
                     , mtl
                     , stm
                     , containers
                     , generics-sop
                     , type-errors-pretty
                     , indexed
                     , indexed-extras
                     , free
                     , logict
                     , parsers
                     , singletons < 3
                     , HUnit-approx
                     , tokenizers<|MERGE_RESOLUTION|>--- conflicted
+++ resolved
@@ -137,13 +137,8 @@
   type:                exitcode-stdio-1.0
   hs-source-dirs:      test
   main-is:             Spec.hs
-<<<<<<< HEAD
-  other-modules:       TensorSpec
-                     , IndexingSpec
-                     , TransformerSpec
-                     , BARTSpec
-=======
   other-modules:       Torch.GraduallyTyped.TensorSpec
+                     , Torch.GraduallyTyped.IndexingSpec
                      , Torch.GraduallyTyped.NN.Transformer.GMultiHeadAttentionSpec
                      , Torch.GraduallyTyped.NN.Transformer.GFeedForwardNetworkSpec
                      , Torch.GraduallyTyped.NN.Transformer.GSelfAttentionSpec
@@ -160,7 +155,6 @@
                      , Torch.GraduallyTyped.NN.Transformer.BERTSpec
                      , Torch.GraduallyTyped.NN.Transformer.RoBERTaSpec
                      , Torch.GraduallyTyped.NN.TransformerSpec
->>>>>>> 0e845b99
   default-language:    Haskell2010
   ghc-options:         -Wall -fplugin GHC.TypeLits.Normalise -fplugin GHC.TypeLits.KnownNat.Solver -fplugin GHC.TypeLits.Extra.Solver -fconstraint-solver-iterations=0
   build-depends:       base >= 4.7 && < 5
