--- conflicted
+++ resolved
@@ -7,10 +7,7 @@
 deps/mklml
 cabal.project.local
 cabal.project.freeze
-<<<<<<< HEAD
 venv/
-=======
 
 *.swp
-*.lock
->>>>>>> ff3e4252
+*.lock