--- conflicted
+++ resolved
@@ -21,11 +21,7 @@
         -- converting matrix into a list of tensors
         -- this hack stays until I can write a Foldable instance
         -- for a tensor
-<<<<<<< HEAD
-            inputAsList = [reshape [1, (size input 1)] (input ! x) | x <- [0.. ((size input 0) - 1)]]
-=======
-            inputAsList = [reshape [1, (size 1 input)] (input @@ x) | x <- [0.. ((size 0 input) - 1)]]
->>>>>>> bc5a9c0b
+            inputAsList = [reshape [1, (size 1 input)] (input ! x) | x <- [0.. ((size 0 input) - 1)]]
         in
         foldl (nextState layer) hidden inputAsList
 
