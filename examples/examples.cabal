name:                examples
version:             0.2.0.0
synopsis:            examples for the new version of hasktorch
-- description:
homepage:            https://github.com/githubuser/ffi-experimental#readme
license:             BSD3
author:              Austin Huang
maintainer:          hasktorch@gmail.com
copyright:           2019 Austin Huang
category:            Codegen
build-type:          Simple
cabal-version:       >=1.10

executable xor_mlp
  hs-source-dirs:      xor_mlp
  main-is:             Main.hs
  default-language:    Haskell2010
  build-depends:       base >= 4.7 && < 5
                     , hasktorch
                     , mtl

<<<<<<< HEAD
executable rnn
  hs-source-dirs:      rnn
=======
executable static_xor_mlp
  hs-source-dirs:      static_xor_mlp
  main-is:             Main.hs
  default-language:    Haskell2010
  build-depends:       base >= 4.7 && < 5
                     , hasktorch
                     , mtl
                     , reflection

executable elman
  hs-source-dirs:      elman
>>>>>>> 890c0f74
  main-is:             Main.hs
  other-modules:       RecurrentLayer,
                       Elman,
                       LSTM,
                       GRU
  default-language:    Haskell2010
  build-depends:       base >= 4.7 && < 5
                     , hasktorch
                     , mtl
                     , ffi

executable minimal-text-example
  hs-source-dirs:      minimal-text,
                       rnn
  main-is:             Hello.hs
  other-modules:       RecurrentLayer,
                       Elman,
                       LSTM,
                       GRU
  default-language:    Haskell2010
  build-depends:       base >= 4.7 && < 5
                     , hasktorch
                     , mtl
                     , ffi

executable regression
  hs-source-dirs:      regression
  main-is:             Main.hs
  default-language:    Haskell2010
  build-depends:       base >= 4.7 && < 5
                     , hasktorch
                     , mtl
                     , ffi

executable cnn
  hs-source-dirs:      cnn
  main-is:             Main.hs
  default-language:    Haskell2010
  ghc-options:         -fno-warn-partial-type-signatures
  build-depends:       base >= 4.7 && < 5
                     , hasktorch
                     , mtl

executable gaussian_process
  hs-source-dirs:      gaussian_process
  main-is:             Main.hs
  default-language:    Haskell2010
  ghc-options:         -fno-warn-partial-type-signatures
  build-depends:       base >= 4.7 && < 5
                     , hasktorch
                     , mtl

executable vae
  hs-source-dirs:      vae
  main-is:             Main.hs
  default-language:    Haskell2010
  ghc-options:         -fno-warn-partial-type-signatures
  build-depends:       base >= 4.7 && < 5
                     , hasktorch
                     , mtl<|MERGE_RESOLUTION|>--- conflicted
+++ resolved
@@ -19,10 +19,7 @@
                      , hasktorch
                      , mtl
 
-<<<<<<< HEAD
-executable rnn
-  hs-source-dirs:      rnn
-=======
+
 executable static_xor_mlp
   hs-source-dirs:      static_xor_mlp
   main-is:             Main.hs
@@ -32,9 +29,8 @@
                      , mtl
                      , reflection
 
-executable elman
-  hs-source-dirs:      elman
->>>>>>> 890c0f74
+executable rnn
+  hs-source-dirs:      rnn
   main-is:             Main.hs
   other-modules:       RecurrentLayer,
                        Elman,
