cabal-version:       2.2
name:                examples
version:             0.2.0.0
synopsis:            examples for the new version of hasktorch
-- description:
homepage:            https://github.com/hasktorch/hasktorch#readme
license:             BSD-3-Clause
author:              Austin Huang
maintainer:          hasktorch@gmail.com
copyright:           2019 Austin Huang
category:            Machine Learning
build-type:          Simple

common config
  default-language:    Haskell2010
  ghc-options:         -fplugin GHC.TypeLits.Normalise -fplugin GHC.TypeLits.KnownNat.Solver -fplugin GHC.TypeLits.Extra.Solver -fconstraint-solver-iterations=0
  build-depends:       base >= 4.7 && < 5
                     , hasktorch
                    --  , ghc-typelits-extra >= 0.3.1
                    --  , ghc-typelits-knownnat >= 0.7
                    --  , ghc-typelits-natnormalise >= 0.7
                     , ghc-typelits-extra
                     , ghc-typelits-knownnat
                     , ghc-typelits-natnormalise
                     , mtl

executable xor-mlp
  import:              config
  hs-source-dirs:      xor-mlp
  main-is:             Main.hs

executable static-xor-mlp
  import:              config
  hs-source-dirs:      static-xor-mlp
  main-is:             Main.hs
  build-depends:       base >= 4.7 && < 5
                     , hasktorch
                     , mtl
                     , reflection
 
library static-mnist
  import:              config
  hs-source-dirs:      static-mnist
  ghc-options:         -fno-warn-partial-type-signatures
  exposed-modules:   Common  
                     
  build-depends:       bytestring >= 0.10.8
                     , libtorch-ffi
                     , random >= 1.1

test-suite spec
  import:             config
  type:               exitcode-stdio-1.0
  hs-source-dirs:     test
  main-is:            Spec.hs
  other-modules:      
  build-depends:      base >= 4.7 && < 5
                    , hspec
                    , hspec-discover
                    , safe-exceptions
                    , QuickCheck
                    , mtl
                    , static-mnist

executable static-mnist-cnn
  import:              config
  hs-source-dirs:      static-mnist-cnn
  main-is:             Main.hs
  ghc-options:         -fno-warn-partial-type-signatures
  build-depends:       libtorch-ffi
                     , random >= 1.1
                     , safe-exceptions
                     , static-mnist

executable static-mnist-mlp
  import:              config
  hs-source-dirs:      static-mnist-mlp
  main-is:             Main.hs
  ghc-options:         -fno-warn-partial-type-signatures
  build-depends:       libtorch-ffi
                     , random >= 1.1
                     , safe-exceptions
                     , static-mnist

executable static-transformer
  import:              config
  hs-source-dirs:      static-transformer
  main-is:             Main.hs
  ghc-options:         -fno-warn-partial-type-signatures
  build-depends:       libtorch-ffi
                     , safe-exceptions

executable rnn
  import:              config
  hs-source-dirs:      rnn
  main-is:             Main.hs
  other-modules:       RecurrentLayer,
                       Elman,
                       LSTM,
                       GRU
  build-depends:       libtorch-ffi

executable minimal-text-example
  import:              config
  hs-source-dirs:      minimal-text-example,
                       rnn
  main-is:             Hello.hs
  other-modules:       RecurrentLayer,
                       Elman,
                       LSTM,
                       GRU
  build-depends:       libtorch-ffi

executable regression
  import:              config
  hs-source-dirs:      regression
  main-is:             Main.hs
  build-depends:       libtorch-ffi

executable gaussian-process
  import:              config
  hs-source-dirs:      gaussian-process
  main-is:             Main.hs
  ghc-options:         -fno-warn-partial-type-signatures

executable vae
  import:              config
  hs-source-dirs:      vae
  main-is:             Main.hs
  ghc-options:         -fno-warn-partial-type-signatures

executable serialization
  import:              config
  hs-source-dirs:      serialization
  main-is:             Main.hs
  ghc-options:         -fno-warn-partial-type-signatures
  build-depends:       bytestring
                     , serialise

executable optimizers
  hs-source-dirs:      optimizers
  main-is:             Main.hs
  other-modules:       TestFunctions
  default-language:    Haskell2010
  ghc-options:         -fno-warn-partial-type-signatures
  build-depends:       base >= 4.7 && < 5
                     , hasktorch
                     , mtl >= 2.2.2

executable image-processing
  hs-source-dirs:      image-processing
  main-is:             Main.hs
  default-language:    Haskell2010
  ghc-options:         -fno-warn-partial-type-signatures
  build-depends:       base >= 4.7 && < 5
                     , hasktorch

executable mnist-mlp
  import:              config
  hs-source-dirs:      mnist-mlp
  main-is:             Main.hs
  ghc-options:         -fno-warn-partial-type-signatures
  build-depends:       libtorch-ffi
                     , bytestring >= 0.10.8
                     , random >= 1.1
                     , safe-exceptions
                     , static-mnist

executable load-torchscript
  import:              config
  hs-source-dirs:      load-torchscript
  main-is:             Main.hs
  ghc-options:         -fno-warn-partial-type-signatures
  build-depends:       inline-c-cpp
                     , safe-exceptions
                     , unix

executable matrix-factorization
  import:              config
  hs-source-dirs:      matrix-factorization
  main-is:             SparseRatingMatrix.hs
  other-modules:       MF
  ghc-options:         -fno-warn-partial-type-signatures
  build-depends:       base >= 4.7 && < 5
                     , hasktorch
                     , libtorch-ffi

<<<<<<< HEAD
-- executable gd-field
--   import:              config
--   hs-source-dirs:      gd-field
--   main-is:             Main.hs
--   ghc-options:         -fno-warn-partial-type-signatures
--   build-depends:       base >= 4.7 && < 5
--                      , Chart
--                      , Chart-cairo
--                      , hasktorch
--                      , libtorch-ffi
=======
executable gd-field
  import:              config
  hs-source-dirs:      gd-field
  main-is:             Main.hs
  ghc-options:         -fno-warn-partial-type-signatures
  build-depends:       base >= 4.7 && < 5
                     , text
                     , hvega
                     , hasktorch
                     , libtorch-ffi
>>>>>>> 61eccc61
<|MERGE_RESOLUTION|>--- conflicted
+++ resolved
@@ -185,18 +185,6 @@
                      , hasktorch
                      , libtorch-ffi
 
-<<<<<<< HEAD
--- executable gd-field
---   import:              config
---   hs-source-dirs:      gd-field
---   main-is:             Main.hs
---   ghc-options:         -fno-warn-partial-type-signatures
---   build-depends:       base >= 4.7 && < 5
---                      , Chart
---                      , Chart-cairo
---                      , hasktorch
---                      , libtorch-ffi
-=======
 executable gd-field
   import:              config
   hs-source-dirs:      gd-field
@@ -206,5 +194,4 @@
                      , text
                      , hvega
                      , hasktorch
-                     , libtorch-ffi
->>>>>>> 61eccc61
+                     , libtorch-ffi