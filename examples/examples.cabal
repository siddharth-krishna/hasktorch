--- conflicted
+++ resolved
@@ -94,12 +94,8 @@
   hs-source-dirs:      serialization
   main-is:             Main.hs
   ghc-options:         -fno-warn-partial-type-signatures
-<<<<<<< HEAD
-  build-depends:       base >= 4.7 && < 5
-                     , hasktorch
-                     , mtl
+  build-depends:       bytestring
                      , serialise
-                     , bytestring
 
 executable optimizers
   hs-source-dirs:      optimizers
@@ -109,8 +105,4 @@
   ghc-options:         -fno-warn-partial-type-signatures
   build-depends:       base >= 4.7 && < 5
                      , hasktorch
-                     , mtl >= 2.2.2
-=======
-  build-depends:       bytestring
-                     , serialise
->>>>>>> 39a8aef6
+                     , mtl >= 2.2.2