name: hasktorch-core
version: '0.1.0.0'
synopsis: Torch for tensors and neural networks in Haskell
description: core tensor abstractions wrapping raw TH bindings
category: Tensors, Machine Learning
author: Austin Huang
license: BSD3
github: austinvhuang/hasktorch

# ghc-options: -Wincomplete-patterns # -fllvm -Wall

# core uses unsafePerformIO to wrap FFI, follow recommendations here:
# https://hackage.haskell.org/package/base-4.10.1.0/docs/src/GHC.IO.Unsafe.html
# in using -fnocase -fno-full-laziness
ghc-options: -fno-cse -fno-full-laziness

dependencies:
- base >=4.7 && <5
- deepseq >= 1.3.0.0
- hasktorch-raw
- hasktorch-interface
<<<<<<< HEAD
- managed >= 1.0.5 && < 1.1
=======
- managed >=1.0.0 && < 1.1
>>>>>>> 0f74df0c
- microlens >=0.4.8.1
- safe-exceptions >= 0.1.0.0
- singletons >=2.2
- text >=1.2.2.2
- typelits-witnesses >=0.2.3.0

library:
  source-dirs:
  - src
  - src/generic

tests:
  spec:
    main: Spec.hs
    source-dirs:
      - tests
      - tests/generic
    dependencies:
      - QuickCheck
      - hspec
      - hasktorch-core<|MERGE_RESOLUTION|>--- conflicted
+++ resolved
@@ -19,11 +19,7 @@
 - deepseq >= 1.3.0.0
 - hasktorch-raw
 - hasktorch-interface
-<<<<<<< HEAD
-- managed >= 1.0.5 && < 1.1
-=======
 - managed >=1.0.0 && < 1.1
->>>>>>> 0f74df0c
 - microlens >=0.4.8.1
 - safe-exceptions >= 0.1.0.0
 - singletons >=2.2
