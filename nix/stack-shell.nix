# This shell file is specifically to be used with Stack.
#
# This file allows using Stack's built-in Nix integration. This means that you
# can compile hasktorch with Stack by using a command like `stack --nix build`.
# Stack will use Nix to download and build required system libraries (like GHC
# and libtorch), and then build Haskell libraries like normal.
#
# This approach allows for more reproducibility than using Stack without Nix.
{ config ? { }
, sourcesOverride ? { }
, cudaSupport ? false
, cudaMajorVersion ? null
, withHoogle ? false
}:
let
<<<<<<< HEAD
  system = builtins.currentSystem;
  pkgs = (
    import (
      fetchTarball {
        url = "https://github.com/edolstra/flake-compat/archive/99f1c2157fba4bfe6211a321fd0ee43199025dbf.tar.gz";
        sha256 = "0x2jn3vrawwv9xp15674wjz9pixwjyj3j771izayl962zziivbx2";
      }) {
        src =  ./..;
      }
  ).defaultNix.outputs.lib."${system}".cpu.pkgs;
  ghc = pkgs.hasktorchProject.ghcWithPackages (_: []);
=======
  ghc = hasktorchHaskellPackages.ghcWithPackages (_: [ ]);
>>>>>>> c34996b0

  buildInputs = [
    pkgs.git # needed so that stack can get extra-deps from github
    pkgs.torch
    pkgs.zlib
  ];

  stack-shell = pkgs.haskell.lib.buildStackProject {
    inherit ghc;

    name = "hasktorch-stack-dev-shell";

    extraArgs = [
      "--extra-include-dirs=${pkgs.torch}/include/torch/csrc/api/include"
    ];

    inherit buildInputs;

<<<<<<< HEAD
    phases = ["nobuildPhase"];
    nobuildPhase = "echo '${pkgs.lib.concatStringsSep "\n" ([ghc] ++ buildInputs)}' > $out";
    meta.platforms = pkgs.lib.platforms.unix;
=======
    phases = [ "nobuildPhase" ];
    nobuildPhase = "echo '${lib.concatStringsSep "\n" ([ghc] ++ buildInputs)}' > $out";
    meta.platforms = lib.platforms.unix;
>>>>>>> c34996b0

    inherit withHoogle;
  };

in

stack-shell<|MERGE_RESOLUTION|>--- conflicted
+++ resolved
@@ -13,7 +13,6 @@
 , withHoogle ? false
 }:
 let
-<<<<<<< HEAD
   system = builtins.currentSystem;
   pkgs = (
     import (
@@ -25,9 +24,6 @@
       }
   ).defaultNix.outputs.lib."${system}".cpu.pkgs;
   ghc = pkgs.hasktorchProject.ghcWithPackages (_: []);
-=======
-  ghc = hasktorchHaskellPackages.ghcWithPackages (_: [ ]);
->>>>>>> c34996b0
 
   buildInputs = [
     pkgs.git # needed so that stack can get extra-deps from github
@@ -46,15 +42,9 @@
 
     inherit buildInputs;
 
-<<<<<<< HEAD
     phases = ["nobuildPhase"];
     nobuildPhase = "echo '${pkgs.lib.concatStringsSep "\n" ([ghc] ++ buildInputs)}' > $out";
     meta.platforms = pkgs.lib.platforms.unix;
-=======
-    phases = [ "nobuildPhase" ];
-    nobuildPhase = "echo '${lib.concatStringsSep "\n" ([ghc] ++ buildInputs)}' > $out";
-    meta.platforms = lib.platforms.unix;
->>>>>>> c34996b0
 
     inherit withHoogle;
   };
