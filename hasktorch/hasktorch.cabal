name:                hasktorch
version:             0.2.0.0
synopsis:            initial implementation for hasktorch based on libtorch
-- description:
homepage:            https://github.com/hasktorch/hasktorch#readme
license:             BSD3
author:              Austin Huang
maintainer:          hasktorch@gmail.com
copyright:           2019 Austin Huang
category:            Codegen
build-type:          Custom
cabal-version:       1.24

custom-setup
  setup-depends:
      base >= 4.9 && < 5
    , Cabal
    , cabal-doctest >=1.0.6 && <1.1

Flag disable-doctest
 Description: Disable doctest. ToDo: This flag is to avoid relocation-error of ghci for macos.
 Default:     False
 Manual:      True

library
 exposed-modules:     Torch
                    , Torch.Tensor
                    , Torch.TensorOptions
                    , Torch.DType
                    , Torch.Device
                    , Torch.TensorFactories
                    , Torch.Functional
                    , Torch.Functional.Internal
                    , Torch.Initializers
                    , Torch.Autograd
                    , Torch.Optim
                    , Torch.Vision
                    , Torch.NN
                    , Torch.NN.Recurrent.Cell.Elman
                    , Torch.NN.Recurrent.Cell.GRU
                    , Torch.NN.Recurrent.Cell.LSTM
                    , Torch.Scalar
                    , Torch.Backend
                    , Torch.Layout
                    , Torch.Cast
                    , Torch.Dimname
                    , Torch.Serialize
                    , Torch.Random
                    , Torch.Script
                    , Torch.HList
                    , Torch.Typed
                    , Torch.Typed.Aux
                    , Torch.Typed.Factories
                    , Torch.Typed.Functional
                    , Torch.Typed.NN
                    , Torch.Typed.NN.Convolution
                    , Torch.Typed.NN.Normalization
                    , Torch.Typed.NN.Recurrent
                    , Torch.Typed.NN.Recurrent.Aux
                    , Torch.Typed.NN.Recurrent.Cell.LSTM
                    , Torch.Typed.NN.Recurrent.Cell.GRU
                    , Torch.Typed.NN.Recurrent.LSTM
                    , Torch.Typed.NN.Recurrent.GRU
                    , Torch.Typed.NN.Transformer
                    , Torch.Typed.NN.Linear
                    , Torch.Typed.NN.Dropout
                    , Torch.Typed.NN.Sparse
                    , Torch.Typed.NN.DataParallel
                    , Torch.Typed.Tensor
                    , Torch.Typed.Parameter
                    , Torch.Typed.Device
                    , Torch.Typed.DType
                    , Torch.Typed.Autograd
                    , Torch.Typed.Optim
                    , Torch.Typed.Serialize
                    , Torch.Typed.Vision
<<<<<<< HEAD
                    , Torch.NN
                    , Torch.Scalar
                    , Torch.Backend
                    , Torch.Layout
                    , Torch.Cast
                    , Torch.Dimname
                    , Torch.Serialize
                    , Torch.Random
                    , Torch.Script
                    , Torch.Distributions.Constraints
                    , Torch.Distributions.Distribution
                    , Torch.Distributions.Bernoulli
                    , Torch.Distributions.Categorical
=======
 other-modules:       Paths_hasktorch
>>>>>>> fa0e9c2d
 hs-source-dirs:      src
 default-language:    Haskell2010
 ghc-options:         -fplugin GHC.TypeLits.Normalise -fplugin GHC.TypeLits.KnownNat.Solver -fplugin GHC.TypeLits.Extra.Solver -fconstraint-solver-iterations=0
 build-depends:       async
                    , base >= 4.7 && < 5
                    , libtorch-ffi == 1.5.*
                    , finite-typelits
                    , ghc-typelits-extra
                    , ghc-typelits-knownnat
                    , ghc-typelits-natnormalise
                    , mtl
                    , safe-exceptions
                    , random
                    , reflection
                    , singletons
                    , stm
                    , JuicyPixels
                    , vector
                    , bytestring
                    , safe-exceptions
                    , zlib >= 0.6
                    , inline-c
 default-extensions:  Strict
                    , StrictData

test-suite spec
  type:               exitcode-stdio-1.0
  hs-source-dirs:     test
  main-is:            Spec.hs
  other-modules:      FactorySpec
                    , FunctionalSpec
                    , GradSpec
                    , InitializerSpec
                    , OptimSpec
                    , SparseSpec
                    , ScriptSpec
                    , TensorSpec
                    , NNSpec
                    , DimnameSpec
                    , Torch.Typed.AuxSpec
                    , Torch.Typed.TensorSpec
                    , Torch.Typed.FactoriesSpec
                    , Torch.Typed.FunctionalSpec
                    , Torch.Typed.AutogradSpec
                    , Torch.Typed.OptimSpec
                    , Torch.Typed.NNSpec
                    , Torch.Typed.NN.Recurrent.LSTMSpec
                    , Torch.Typed.NN.Recurrent.GRUSpec
                    , Torch.Typed.NN.Recurrent.Cell.LSTMSpec
                    , Torch.Typed.NN.Recurrent.Cell.GRUSpec
                    , Torch.Typed.NN.TransformerSpec
                    , Torch.Typed.VisionSpec
                    , SerializeSpec
                    , RandomSpec
                    , VisionSpec
                    , Torch.Distributions.ConstraintsSpec
                    , Torch.Distributions.BernoulliSpec
                    , Torch.Distributions.CategoricalSpec
  default-language: Haskell2010
  build-depends:      base >= 4.7 && < 5
                    , hasktorch
                    , hspec
                    , libtorch-ffi
                    , mtl
                    , reflection
                    , safe-exceptions
                    , QuickCheck
                    , directory
                    , JuicyPixels
                    , inline-c-cpp
  build-tool-depends:  hspec-discover:hspec-discover

test-suite doctests
  if os(darwin) || flag(disable-doctest)
    Buildable: False
  else
    Buildable: True
  type:               exitcode-stdio-1.0
  hs-source-dirs:     test
  main-is:            doctests.hs
  ghc-options:        -Wall -threaded -fplugin GHC.TypeLits.Normalise -fplugin GHC.TypeLits.KnownNat.Solver -fplugin GHC.TypeLits.Extra.Solver -fconstraint-solver-iterations=0
  default-language:   Haskell2010
  build-depends:      doctest >=0.16.0.1 && <0.17
                    , async
                    , base >= 4.7 && < 5
                    , libtorch-ffi == 1.5.*
                    , finite-typelits
                    , ghc-typelits-extra
                    , ghc-typelits-knownnat
                    , ghc-typelits-natnormalise
                    , mtl
                    , safe-exceptions
                    , random
                    , reflection
                    , singletons
                    , stm
                    , JuicyPixels
                    , vector
                    , bytestring
                    , safe-exceptions
                    , zlib >= 0.6
                    , inline-c
                    , hasktorch<|MERGE_RESOLUTION|>--- conflicted
+++ resolved
@@ -74,7 +74,6 @@
                     , Torch.Typed.Optim
                     , Torch.Typed.Serialize
                     , Torch.Typed.Vision
-<<<<<<< HEAD
                     , Torch.NN
                     , Torch.Scalar
                     , Torch.Backend
@@ -88,9 +87,7 @@
                     , Torch.Distributions.Distribution
                     , Torch.Distributions.Bernoulli
                     , Torch.Distributions.Categorical
-=======
  other-modules:       Paths_hasktorch
->>>>>>> fa0e9c2d
  hs-source-dirs:      src
  default-language:    Haskell2010
  ghc-options:         -fplugin GHC.TypeLits.Normalise -fplugin GHC.TypeLits.KnownNat.Solver -fplugin GHC.TypeLits.Extra.Solver -fconstraint-solver-iterations=0
