--- conflicted
+++ resolved
@@ -74,14 +74,11 @@
                     , Torch.Typed.Optim
                     , Torch.Typed.Serialize
                     , Torch.Typed.Vision
-<<<<<<< HEAD
                     , Torch.Distributions.Constraints
                     , Torch.Distributions.Distribution
                     , Torch.Distributions.Bernoulli
                     , Torch.Distributions.Categorical
-=======
                     , Torch.Data.Pipeline
->>>>>>> 5a1bd0c0
  other-modules:       Paths_hasktorch
  hs-source-dirs:      src
  default-language:    Haskell2010
