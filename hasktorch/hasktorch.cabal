--- conflicted
+++ resolved
@@ -75,13 +75,9 @@
                     , Torch.Typed.AuxSpec
                     , Torch.Typed.TensorSpec
                     , Torch.Typed.FactoriesSpec
-<<<<<<< HEAD
                     , Torch.Typed.FunctionalSpec
-=======
-                    , Torch.Typed.NativeSpec
                     , Torch.Typed.AutogradSpec
                     , Torch.Typed.OptimSpec
->>>>>>> 884522af
                     , SerializeSpec
                     , RandomSpec
   default-language: Haskell2010
