--- conflicted
+++ resolved
@@ -131,15 +131,9 @@
                     , containers
                     , inline-c
                     , vector-sized
-<<<<<<< HEAD
-                    , free
-                    , logict
-                    , parsers
-=======
                     , template-haskell
                     , megaparsec
 
->>>>>>> 6bd54dd6
  default-extensions:  Strict
                     , StrictData
 
@@ -182,14 +176,9 @@
                     , Torch.Distributions.ConstraintsSpec
                     , Torch.Distributions.BernoulliSpec
                     , Torch.Distributions.CategoricalSpec
-<<<<<<< HEAD
-  default-language:   Haskell2010
-  ghc-options:        -fplugin GHC.TypeLits.Normalise -fplugin GHC.TypeLits.KnownNat.Solver -fplugin GHC.TypeLits.Extra.Solver -fconstraint-solver-iterations=0
-=======
                     , IndexSpec
   default-language: Haskell2010
   ghc-options:         -fplugin GHC.TypeLits.Normalise -fplugin GHC.TypeLits.KnownNat.Solver -fplugin GHC.TypeLits.Extra.Solver -fconstraint-solver-iterations=0
->>>>>>> 6bd54dd6
   build-depends:      base >= 4.7 && < 5
                     , ghc-typelits-extra
                     , ghc-typelits-knownnat
