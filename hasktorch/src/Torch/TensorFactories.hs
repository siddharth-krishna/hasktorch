{-# LANGUAGE FlexibleContexts #-}

module Torch.TensorFactories where

import System.IO.Unsafe
import Foreign.ForeignPtr

import qualified ATen.Const as ATen
import qualified ATen.Managed.Native as ATen
import qualified ATen.Managed.Type.Tensor as ATen
import qualified ATen.Managed.Type.TensorOptions as ATen
import qualified ATen.Type as ATen
import qualified Torch.Managed.Native as LibTorch
import qualified Torch.Managed.Autograd as LibTorch
import ATen.Managed.Cast
import ATen.Class (Castable(..))
import ATen.Cast

import Torch.Tensor
import Torch.TensorOptions
import Torch.Scalar

-- XXX: We use the torch:: constructors, not at:: constructures, because
--      otherwise we cannot use libtorch's AD.

type FactoryType = ForeignPtr ATen.IntArray
                    -> ForeignPtr ATen.TensorOptions
                    -> IO (ForeignPtr ATen.Tensor)

mkFactory :: FactoryType -> [Int] -> TensorOptions -> IO Tensor
mkFactory aten_impl shape opts = (cast2 aten_impl) shape opts

mkFactoryUnsafe :: FactoryType -> [Int] -> TensorOptions -> Tensor
mkFactoryUnsafe f shape opts = unsafePerformIO $ mkFactory f shape opts

mkDefaultFactory :: ([Int] -> TensorOptions -> a) -> [Int] -> a
mkDefaultFactory non_default shape = non_default shape defaultOpts

-------------------- Factories --------------------

ones :: [Int] -> TensorOptions -> Tensor
ones = mkFactoryUnsafe LibTorch.ones_lo

zeros :: [Int] -> TensorOptions -> Tensor
zeros = mkFactoryUnsafe LibTorch.zeros_lo

rand :: [Int] -> TensorOptions -> IO Tensor
rand = mkFactory LibTorch.rand_lo

randn :: [Int] -> TensorOptions -> IO Tensor
randn = mkFactory LibTorch.randn_lo

linspace :: (Scalar a, Scalar b) => a -> b -> Int -> TensorOptions -> Tensor
linspace start end steps opts = unsafePerformIO $ (cast4 LibTorch.linspace_sslo) start end steps opts

logspace :: (Scalar a, Scalar b) => a -> b -> Int -> Double -> TensorOptions -> Tensor
logspace start end steps base opts = unsafePerformIO $ (cast5 LibTorch.logspace_ssldo) start end steps base opts

<<<<<<< HEAD
-- https://github.com/hasktorch/ffi-experimental/pull/57#discussion_r301062033
-- empty :: [Int] -> TensorOptions -> Tensor
-- empty = mkFactoryUnsafe LibTorch.empty_lo

eyeSquare :: Int -> TensorOptions -> Tensor
eyeSquare dim opts = unsafePerformIO $ (cast2 LibTorch.eye_lo) dim opts

eye :: Int -> Int -> TensorOptions -> Tensor
eye nrows ncols opts = unsafePerformIO $ (cast3 LibTorch.eye_llo) nrows ncols opts

full :: Scalar a => [Int] -> a -> TensorOptions -> Tensor
full shape value opts = unsafePerformIO $ (cast3 LibTorch.full_lso) shape value opts
=======
sparseCooTensor :: Tensor -> Tensor -> [Int] -> TensorOptions -> Tensor
sparseCooTensor indices values size opts =  unsafePerformIO $ (cast4 sparse_coo_tensor_ttlo) indices values size opts
  where
    sparse_coo_tensor_ttlo indices' values' size' opts' = do
      i' <- LibTorch.dropVariable indices'
      v' <- LibTorch.dropVariable values'
      LibTorch.sparse_coo_tensor_ttlo i' v' size' opts'
>>>>>>> 580ca43e

-------------------- Factories with default type --------------------

ones' :: [Int] -> Tensor
ones' = mkDefaultFactory ones

zeros' :: [Int] -> Tensor
zeros' = mkDefaultFactory zeros

rand' :: [Int] -> IO Tensor
rand' = mkDefaultFactory rand

randn' :: [Int] -> IO Tensor
randn' = mkDefaultFactory randn

linspace' :: (Scalar a, Scalar b) => a -> b -> Int -> Tensor
linspace' start end steps = linspace start end steps defaultOpts

logspace' :: (Scalar a, Scalar b) => a -> b -> Int -> Double -> Tensor
logspace' start end steps base = logspace start end steps base defaultOpts

<<<<<<< HEAD
eyeSquare' :: Int -> Tensor
eyeSquare' dim =  eyeSquare dim defaultOpts

eye' :: Int -> Int -> Tensor
eye' nrows ncols =  eye nrows ncols defaultOpts

full' :: Scalar a => [Int] -> a -> Tensor
full' shape value = full shape value defaultOpts
=======
sparseCooTensor' :: Tensor -> Tensor -> [Int] -> Tensor
sparseCooTensor' indices values size = sparseCooTensor indices values size defaultOpts
>>>>>>> 580ca43e
<|MERGE_RESOLUTION|>--- conflicted
+++ resolved
@@ -56,7 +56,6 @@
 logspace :: (Scalar a, Scalar b) => a -> b -> Int -> Double -> TensorOptions -> Tensor
 logspace start end steps base opts = unsafePerformIO $ (cast5 LibTorch.logspace_ssldo) start end steps base opts
 
-<<<<<<< HEAD
 -- https://github.com/hasktorch/ffi-experimental/pull/57#discussion_r301062033
 -- empty :: [Int] -> TensorOptions -> Tensor
 -- empty = mkFactoryUnsafe LibTorch.empty_lo
@@ -69,7 +68,7 @@
 
 full :: Scalar a => [Int] -> a -> TensorOptions -> Tensor
 full shape value opts = unsafePerformIO $ (cast3 LibTorch.full_lso) shape value opts
-=======
+
 sparseCooTensor :: Tensor -> Tensor -> [Int] -> TensorOptions -> Tensor
 sparseCooTensor indices values size opts =  unsafePerformIO $ (cast4 sparse_coo_tensor_ttlo) indices values size opts
   where
@@ -77,7 +76,6 @@
       i' <- LibTorch.dropVariable indices'
       v' <- LibTorch.dropVariable values'
       LibTorch.sparse_coo_tensor_ttlo i' v' size' opts'
->>>>>>> 580ca43e
 
 -------------------- Factories with default type --------------------
 
@@ -99,7 +97,6 @@
 logspace' :: (Scalar a, Scalar b) => a -> b -> Int -> Double -> Tensor
 logspace' start end steps base = logspace start end steps base defaultOpts
 
-<<<<<<< HEAD
 eyeSquare' :: Int -> Tensor
 eyeSquare' dim =  eyeSquare dim defaultOpts
 
@@ -108,7 +105,6 @@
 
 full' :: Scalar a => [Int] -> a -> Tensor
 full' shape value = full shape value defaultOpts
-=======
+
 sparseCooTensor' :: Tensor -> Tensor -> [Int] -> Tensor
-sparseCooTensor' indices values size = sparseCooTensor indices values size defaultOpts
->>>>>>> 580ca43e
+sparseCooTensor' indices values size = sparseCooTensor indices values size defaultOpts