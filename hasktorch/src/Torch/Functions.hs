{-# LANGUAGE TypeApplications #-}

module Torch.Functions where

import System.IO.Unsafe
import Foreign.ForeignPtr

import qualified ATen.Managed.Native as ATen
import qualified ATen.Managed.Type.Tensor as ATen
import qualified ATen.Managed.Type.Scalar as ATen
import qualified ATen.Managed.Type.Tuple as ATen
import qualified ATen.Const as ATen
import qualified ATen.Type as ATen
import qualified ATen.Managed.Cast
import ATen.Cast

import Torch.Tensor
import Torch.DType

kOne :: ForeignPtr ATen.Scalar
kOne = unsafePerformIO $ ATen.newScalar_i 1

instance Num Tensor where
  (+) = add
  (-) = sub
  (*) = mul
  negate t = unsafePerformIO $ (cast1 ATen.neg_t) t
  abs t = unsafePerformIO $ (cast1 ATen.abs_t) t
  signum t = unsafePerformIO $ (cast1 ATen.sign_t) t
  fromInteger = asTensor

instance Fractional Tensor where
  a / b = unsafePerformIO $ (cast2 ATen.div_tt) a b
  recip t = unsafePerformIO $ (cast1 ATen.reciprocal_t) t
  fromRational = asTensor . (fromRational @Double)

sumAll :: Tensor -> Tensor
sumAll t = unsafePerformIO $ (cast1 ATen.sum_t) t

abs :: Tensor -> Tensor
abs t = unsafePerformIO $ (cast1 ATen.abs_t) t

add :: Tensor -> Tensor -> Tensor
add a b = unsafePerformIO $ (cast3 ATen.add_tts) a b kOne

ceil :: Tensor -> Tensor
ceil t = unsafePerformIO $ (cast1 ATen.ceil_t) t

floor :: Tensor -> Tensor
floor t = unsafePerformIO $ (cast1 ATen.floor_t) t

min :: Tensor -> Tensor
min t = unsafePerformIO $ (cast1 ATen.min_t) t

max :: Tensor -> Tensor
max t = unsafePerformIO $ (cast1 ATen.max_t) t

median :: Tensor -> Tensor
median t = unsafePerformIO $ (cast1 ATen.median_t) t

sub :: Tensor -> Tensor -> Tensor
sub a b = unsafePerformIO $ (cast3 ATen.sub_tts) a b kOne

mul :: Tensor -> Tensor -> Tensor
mul a b = unsafePerformIO $ (cast2 ATen.mul_tt) a b

matmul :: Tensor -> Tensor -> Tensor
matmul a b =
    unsafePerformIO $ case (dim a, dim b) of
      (2, 2) -> mm a b
      _ -> error "Unsupported case in matmul!"
  where
    mm = cast2 ATen.mm_tt

erf :: Tensor -> Tensor
erf t = unsafePerformIO $ (cast1 ATen.erf_t) t

exp :: Tensor -> Tensor
exp t = unsafePerformIO $ (cast1 ATen.exp_t) t

log1p :: Tensor -> Tensor
log1p t = unsafePerformIO $ (cast1 ATen.log1p_t) t

log2 :: Tensor -> Tensor
log2 t = unsafePerformIO $ (cast1 ATen.log2_t) t

log10 :: Tensor -> Tensor
log10 t = unsafePerformIO $ (cast1 ATen.log10_t) t

relu :: Tensor -> Tensor
relu t = unsafePerformIO $ (cast1 ATen.relu_t) t

selu :: Tensor -> Tensor
selu t = unsafePerformIO $ (cast1 ATen.selu_t) t

sigmoid :: Tensor -> Tensor
sigmoid t = unsafePerformIO $ (cast1 ATen.sigmoid_t) t

sin :: Tensor -> Tensor
sin t = unsafePerformIO $ (cast1 ATen.sin_t) t

sinh :: Tensor -> Tensor
sinh t = unsafePerformIO $ (cast1 ATen.sinh_t) t

cos :: Tensor -> Tensor
cos t = unsafePerformIO $ (cast1 ATen.cos_t) t

sqrt :: Tensor -> Tensor
sqrt t = unsafePerformIO $ (cast1 ATen.sqrt_t) t

tanh :: Tensor -> Tensor
tanh t = unsafePerformIO $ (cast1 ATen.tanh_t) t

gt :: Tensor -> Tensor -> Tensor
gt a b = unsafePerformIO $ (cast2 ATen.gt_tt) a b

(>.) = gt

lt :: Tensor -> Tensor -> Tensor
lt a b = unsafePerformIO $ (cast2 ATen.lt_tt) a b

(<.) = lt

ge :: Tensor -> Tensor -> Tensor
ge a b = unsafePerformIO $ (cast2 ATen.ge_tt) a b

(>=.) = ge

le :: Tensor -> Tensor -> Tensor
le a b = unsafePerformIO $ (cast2 ATen.le_tt) a b

(<=.) = le

eq :: Tensor -> Tensor -> Tensor
eq a b = unsafePerformIO $ (cast2 ATen.eq_tt) a b

(==.) = eq

ne :: Tensor -> Tensor -> Tensor
ne a b = unsafePerformIO $ (cast2 ATen.ne_tt) a b

(/=.) = ne

toDType :: DType -> Tensor -> Tensor
toDType dtype t = unsafePerformIO $ (cast4 ATen.tensor_to_sbb) t dtype False False

squeezeAll :: Tensor -> Tensor
squeezeAll t = unsafePerformIO $ (cast1 ATen.squeeze_t) t

mse_loss :: Tensor -> Tensor -> Tensor
mse_loss a b = unsafePerformIO $ (cast3 ATen.mse_loss_ttl) a b ATen.kMean

conv2d :: Tensor -> Tensor -> Tensor -> (Int, Int) -> (Int, Int) -> Tensor
conv2d input weight bias (dh, dw) (ph, pw) = unsafePerformIO $
    (cast7 ATen.conv2d_tttllll) input weight bias
                                [dh, dw] [ph, pw] ([1, 1] :: [Int]) (0 :: Int)

maxPool2d :: Tensor -> (Int, Int) -> (Int, Int) -> (Int, Int) -> Tensor
maxPool2d input (kh, kw) (dh, dw) (ph, pw) = unsafePerformIO $
    (cast6 ATen.max_pool2d_tllllb) input [kh, kw] [dh, dw] [ph, pw] ([1, 1] :: [Int]) False

logSoftmax :: Tensor -> Int -> Tensor
logSoftmax input dim = unsafePerformIO $ (cast3 ATen.log_softmax_tls) input dim (dtype input)

<<<<<<< HEAD
gels :: Tensor -> Tensor -> (Tensor,Tensor)
gels _B _A = unsafePerformIO $ (cast2 ATen.gels_tt) _B _A
=======
transpose :: Tensor -> Int -> Int -> Tensor
transpose t a b = unsafePerformIO $ (cast3 ATen.transpose_tll) t a b

-- transpose special case for a 2D tensor
transpose2D :: Tensor -> Tensor
transpose2D t = transpose t 0 1

diag :: Tensor -> Int -> Tensor
diag t index = unsafePerformIO $ (cast2 ATen.tensor_diag_l) t index
>>>>>>> c3d2ced3
<|MERGE_RESOLUTION|>--- conflicted
+++ resolved
@@ -162,10 +162,9 @@
 logSoftmax :: Tensor -> Int -> Tensor
 logSoftmax input dim = unsafePerformIO $ (cast3 ATen.log_softmax_tls) input dim (dtype input)
 
-<<<<<<< HEAD
 gels :: Tensor -> Tensor -> (Tensor,Tensor)
 gels _B _A = unsafePerformIO $ (cast2 ATen.gels_tt) _B _A
-=======
+
 transpose :: Tensor -> Int -> Int -> Tensor
 transpose t a b = unsafePerformIO $ (cast3 ATen.transpose_tll) t a b
 
@@ -174,5 +173,4 @@
 transpose2D t = transpose t 0 1
 
 diag :: Tensor -> Int -> Tensor
-diag t index = unsafePerformIO $ (cast2 ATen.tensor_diag_l) t index
->>>>>>> c3d2ced3
+diag t index = unsafePerformIO $ (cast2 ATen.tensor_diag_l) t index