{-# LANGUAGE TypeApplications #-}

module Torch.Functions where

import System.IO.Unsafe
import Foreign.ForeignPtr

import qualified ATen.Managed.Native as ATen
import qualified ATen.Managed.Type.Tensor as ATen
import qualified ATen.Managed.Type.Scalar as ATen
import qualified ATen.Const as ATen
import qualified ATen.Type as ATen
import qualified ATen.Managed.Cast
import ATen.Cast

import Torch.Tensor
import Torch.DType

kOne :: ForeignPtr ATen.Scalar
kOne = unsafePerformIO $ ATen.newScalar_i 1

instance Num Tensor where
  (+) = add
  (-) = sub
  (*) = mul
  negate t = unsafePerformIO $ (cast1 ATen.neg_t) t
  abs t = unsafePerformIO $ (cast1 ATen.abs_t) t
  signum t = unsafePerformIO $ (cast1 ATen.sign_t) t
  fromInteger = asTensor

instance Fractional Tensor where
  a / b = unsafePerformIO $ (cast2 ATen.div_tt) a b
  recip t = unsafePerformIO $ (cast1 ATen.reciprocal_t) t
  fromRational = asTensor . (fromRational @Double)

sumAll :: Tensor -> Tensor
sumAll t = unsafePerformIO $ (cast1 ATen.sum_t) t

abs :: Tensor -> Tensor
abs t = unsafePerformIO $ (cast1 ATen.abs_t) t

add :: Tensor -> Tensor -> Tensor
add a b = unsafePerformIO $ (cast3 ATen.add_tts) a b kOne

ceil :: Tensor -> Tensor
ceil t = unsafePerformIO $ (cast1 ATen.ceil_t) t

floor :: Tensor -> Tensor
floor t = unsafePerformIO $ (cast1 ATen.floor_t) t

min :: Tensor -> Tensor
min t = unsafePerformIO $ (cast1 ATen.min_t) t

max :: Tensor -> Tensor
max t = unsafePerformIO $ (cast1 ATen.max_t) t

median :: Tensor -> Tensor
median t = unsafePerformIO $ (cast1 ATen.median_t) t

sub :: Tensor -> Tensor -> Tensor
sub a b = unsafePerformIO $ (cast3 ATen.sub_tts) a b kOne

mul :: Tensor -> Tensor -> Tensor
mul a b = unsafePerformIO $ (cast2 ATen.mul_tt) a b

matmul :: Tensor -> Tensor -> Tensor
matmul a b =
    unsafePerformIO $ case (dim a, dim b) of
      (2, 2) -> mm a b
      _ -> error "Unsupported case in matmul!"
  where
    mm = cast2 ATen.mm_tt

erf :: Tensor -> Tensor
erf t = unsafePerformIO $ (cast1 ATen.erf_t) t

exp :: Tensor -> Tensor
exp t = unsafePerformIO $ (cast1 ATen.exp_t) t

log1p :: Tensor -> Tensor
log1p t = unsafePerformIO $ (cast1 ATen.log1p_t) t

log2 :: Tensor -> Tensor
log2 t = unsafePerformIO $ (cast1 ATen.log2_t) t

log10 :: Tensor -> Tensor
log10 t = unsafePerformIO $ (cast1 ATen.log10_t) t

relu :: Tensor -> Tensor
relu t = unsafePerformIO $ (cast1 ATen.relu_t) t

selu :: Tensor -> Tensor
selu t = unsafePerformIO $ (cast1 ATen.selu_t) t

sigmoid :: Tensor -> Tensor
sigmoid t = unsafePerformIO $ (cast1 ATen.sigmoid_t) t

sin :: Tensor -> Tensor
sin t = unsafePerformIO $ (cast1 ATen.sin_t) t

sinh :: Tensor -> Tensor
sinh t = unsafePerformIO $ (cast1 ATen.sinh_t) t

cos :: Tensor -> Tensor
cos t = unsafePerformIO $ (cast1 ATen.cos_t) t

sqrt :: Tensor -> Tensor
sqrt t = unsafePerformIO $ (cast1 ATen.sqrt_t) t

tanh :: Tensor -> Tensor
tanh t = unsafePerformIO $ (cast1 ATen.tanh_t) t

gt :: Tensor -> Tensor -> Tensor
gt a b = unsafePerformIO $ (cast2 ATen.gt_tt) a b

(>.) = gt

lt :: Tensor -> Tensor -> Tensor
lt a b = unsafePerformIO $ (cast2 ATen.lt_tt) a b

(<.) = lt

ge :: Tensor -> Tensor -> Tensor
ge a b = unsafePerformIO $ (cast2 ATen.ge_tt) a b

(>=.) = ge

le :: Tensor -> Tensor -> Tensor
le a b = unsafePerformIO $ (cast2 ATen.le_tt) a b

(<=.) = le

eq :: Tensor -> Tensor -> Tensor
eq a b = unsafePerformIO $ (cast2 ATen.eq_tt) a b

(==.) = eq

ne :: Tensor -> Tensor -> Tensor
ne a b = unsafePerformIO $ (cast2 ATen.ne_tt) a b

(/=.) = ne

toDType :: DType -> Tensor -> Tensor
toDType dtype t = unsafePerformIO $ (cast4 ATen.tensor_to_sbb) t dtype False False

squeezeAll :: Tensor -> Tensor
squeezeAll t = unsafePerformIO $ (cast1 ATen.squeeze_t) t

mse_loss :: Tensor -> Tensor -> Tensor
mse_loss a b = unsafePerformIO $ (cast3 ATen.mse_loss_ttl) a b ATen.kMean

conv2d :: Tensor -> Tensor -> Tensor -> (Int, Int) -> (Int, Int) -> Tensor
conv2d input weight bias (dh, dw) (ph, pw) = unsafePerformIO $
    (cast7 ATen.conv2d_tttllll) input weight bias
                                [dh, dw] [ph, pw] ([1, 1] :: [Int]) (0 :: Int)

maxPool2d :: Tensor -> (Int, Int) -> (Int, Int) -> (Int, Int) -> Tensor
maxPool2d input (kh, kw) (dh, dw) (ph, pw) = unsafePerformIO $
    (cast6 ATen.max_pool2d_tllllb) input [kh, kw] [dh, dw] [ph, pw] ([1, 1] :: [Int]) False

logSoftmax :: Tensor -> Int -> Tensor
logSoftmax input dim = unsafePerformIO $ (cast3 ATen.log_softmax_tls) input dim (dtype input)

<<<<<<< HEAD

transpose :: Tensor -> Int -> Int -> Tensor
transpose t a b = unsafePerformIO $ (cast3 ATen.transpose_tll) t a b


-- transpose special case for a 2D tensor
transpose2D :: Tensor -> Tensor
transpose2D t = transpose t 0 1
=======
diag :: Tensor -> Int -> Tensor
diag t index = unsafePerformIO $ (cast2 ATen.tensor_diag_l) t index
>>>>>>> 1088af72
<|MERGE_RESOLUTION|>--- conflicted
+++ resolved
@@ -161,16 +161,12 @@
 logSoftmax :: Tensor -> Int -> Tensor
 logSoftmax input dim = unsafePerformIO $ (cast3 ATen.log_softmax_tls) input dim (dtype input)
 
-<<<<<<< HEAD
-
 transpose :: Tensor -> Int -> Int -> Tensor
 transpose t a b = unsafePerformIO $ (cast3 ATen.transpose_tll) t a b
-
 
 -- transpose special case for a 2D tensor
 transpose2D :: Tensor -> Tensor
 transpose2D t = transpose t 0 1
-=======
+
 diag :: Tensor -> Int -> Tensor
-diag t index = unsafePerformIO $ (cast2 ATen.tensor_diag_l) t index
->>>>>>> 1088af72
+diag t index = unsafePerformIO $ (cast2 ATen.tensor_diag_l) t index