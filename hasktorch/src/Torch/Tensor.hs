{-# LANGUAGE TypeSynonymInstances #-}
{-# LANGUAGE FlexibleInstances #-}
{-# LANGUAGE MultiParamTypeClasses #-}
{-# LANGUAGE UndecidableInstances #-}
{-# LANGUAGE ScopedTypeVariables #-}
{-# LANGUAGE TypeApplications #-}
{-# LANGUAGE TypeFamilies #-}
{-# LANGUAGE AllowAmbiguousTypes #-}
{-# LANGUAGE DataKinds #-}
{-# LANGUAGE RecordWildCards #-}

module Torch.Tensor where

import Control.Monad (forM_, forM)
import Control.Exception.Safe (throwIO)
import Foreign.ForeignPtr
import Foreign.Ptr
import Foreign.Storable
import Foreign.C.Types
import System.IO.Unsafe
import Data.Int (Int16, Int64)
import Data.Word (Word8)
import Data.List (intercalate)
import Data.Proxy
import Data.Reflection
import Numeric

import Torch.Internal.Cast
import Torch.Internal.Class (Castable(..), CppTuple2(..), CppTuple3(..), CppTuple4(..))
import qualified Torch.Internal.Unmanaged.Type.Tensor as Unmanaged (tensor_data_ptr)
import qualified Torch.Internal.Managed.Type.Context as ATen
import qualified Torch.Internal.Managed.Type.Tensor as ATen
import qualified Torch.Internal.Managed.Type.TensorOptions as ATen
import qualified Torch.Internal.Managed.Type.TensorIndex as ATen
import qualified Torch.Internal.Managed.Type.StdArray as ATen
import qualified Torch.Internal.Managed.Type.StdString as ATen
import qualified Torch.Internal.Managed.Native as ATen
import qualified Torch.Internal.Managed.Cast as ATen
import qualified Torch.Internal.Type as ATen
import qualified Torch.Internal.Const as ATen
import qualified Torch.Internal.Managed.TensorFactories as LibTorch

import Torch.Device
import Torch.DType
import Torch.TensorOptions


type ATenTensor = ForeignPtr ATen.Tensor

-- do not use the constructor
newtype Tensor = Unsafe ATenTensor

instance Castable Tensor ATenTensor where
  cast (Unsafe aten_tensor) f = f aten_tensor
  uncast aten_tensor f = f $ Unsafe aten_tensor

--------------------------------------------------------------------------------
-- Basic tensor properties
--------------------------------------------------------------------------------

-- | Returns the total number of elements in the input tensor.
numel 
 :: Tensor -- ^ input 
 -> Int -- ^ number of elements in tensor
numel t = unsafePerformIO $ cast1 ATen.tensor_numel $ t

-- | Returns the size of a given dimension of the input tensor.
size
 :: Int -- ^ dimension
 -> Tensor -- ^ input 
 -> Int
size dim t = unsafePerformIO $ (cast2 ATen.tensor_size_l) t dim

-- | Returns the shape of the tensor
shape 
 :: Tensor -- ^ input
 -> [Int] -- ^ list of integers representing the shape of the tensor
shape t = unsafePerformIO $ (cast1 ATen.tensor_sizes) t

-- | Returns the dimensions of the input tensor
dim 
 :: Tensor -- ^ input 
 -> Int -- ^ output
dim t = unsafePerformIO $ (cast1 ATen.tensor_dim) t

-- | Returns the device on which the tensor is currently allocated
device 
 :: Tensor -- ^ input
 -> Device -- ^ object representing the device
device t = unsafePerformIO $ do
  hasCUDA <- cast0 ATen.hasCUDA :: IO Bool
  if hasCUDA
    then do
      isCUDA <- cast1 ATen.tensor_is_cuda t :: IO Bool
      if isCUDA then cuda <$> cast1 ATen.tensor_get_device t else pure cpu
    else pure cpu
 where
  cpu = Device { deviceType = CPU, deviceIndex = 0 }
  cuda :: Int -> Device
  cuda di = Device { deviceType = CUDA, deviceIndex = fromIntegral di }

-- | Returns the data type of the input tensor
dtype 
 :: Tensor -- ^ input
 -> DType -- ^ data type of the input tensor
dtype t = unsafePerformIO $ cast1 ATen.tensor_scalar_type t


toDouble :: Tensor -> Double  
toDouble t = unsafePerformIO $ cast1 ATen.tensor_item_double t

toInt :: Tensor -> Int
toInt t = unsafePerformIO $ cast1 ATen.tensor_item_int64_t t

-- | Casts the input tensor to the given data type
toType 
 :: DType -- ^ data type to cast input to 
 -> Tensor -- ^ input 
 -> Tensor -- ^ output
toType dtype t = unsafePerformIO $ cast2 ATen.tensor_toType_s t dtype

-- | Casts the input tensor to given device
toDevice 
 :: Device -- ^ device to cast input to
 -> Tensor -- ^ input
 -> Tensor -- ^ output
toDevice device' t = unsafePerformIO $ do
  hasCUDA <- cast0 ATen.hasCUDA :: IO Bool
  let device = Torch.Tensor.device t
  t' <- toDevice' (deviceType device)
                  (deviceType device')
                  (deviceIndex device)
                  (deviceIndex device')
                  hasCUDA
  check (deviceType device')
        (deviceType $ Torch.Tensor.device t')
        (deviceIndex device')
        (deviceIndex $ Torch.Tensor.device t')
  pure t'
 where
  toDevice' dt   dt'  di di' _    | dt == dt' && di == di' = pure t -- do nothing
  toDevice' CUDA CUDA di di' True | di /= di'              = getOpts t >>= withDeviceIndex di' >>= to t -- copy from di to di'
  toDevice' CPU  CUDA 0  di' True | di' >= 0               = getOpts t >>= withDeviceIndex di' >>= to t -- copy from cpu:0 to cuda:di'
  toDevice' CUDA CPU  di 0   True | di >= 0                = getOpts t >>= withDeviceType CPU  >>= to t -- copy from cuda:di to cpu:0
  toDevice' dt   dt'  di di' _                             =
    error
      $  "cannot move tensor from \""
      <> show dt
      <> ":"
      <> show di
      <> "\" to \""
      <> show dt'
      <> ":"
      <> show di'
      <> "\""
  getOpts :: Tensor -> IO TensorOptions
  getOpts = cast1 ATen.tensor_options
  withDeviceType :: DeviceType -> TensorOptions -> IO TensorOptions
  withDeviceType dt opts = cast2 ATen.tensorOptions_device_D opts dt
  withDeviceIndex :: Int16 -> TensorOptions -> IO TensorOptions
  withDeviceIndex di opts = cast2 ATen.tensorOptions_device_index_s opts di -- careful, setting the device index implies setting the device type to CUDA!
  to :: Tensor -> TensorOptions -> IO Tensor
  to t opts = cast4 ATen.tensor_to_obb t opts nonBlocking copy
   where
    nonBlocking = False
    copy = False
  check dt dt' di di' | dt == dt' && di == di' = pure ()
  check dt dt' di di' =
    error
      $  "moving of tensor failed: device should have been \""
      <> show dt
      <> ":"
      <> show di
      <> "\" but is \""
      <> show dt'
      <> ":"
      <> show di'
      <> "\""

-- | Slices the input tensor along the selected dimension at the given index. 
select 
 :: Int -- ^ dimension to slice along
 -> Int -- ^ index in the given dimension 
 -> Tensor -- ^ input
 -> Tensor -- ^ output
select dim idx t = unsafePerformIO $ cast3 ATen.tensor_select_ll t dim idx

-- | Returns a new tensor which indexes the input tensor along dimension dim using the entries in index which is a LongTensor.
indexSelect 
 :: Int -- ^ dim
 -> Tensor -- ^ indexTensor
 -> Tensor -- ^ input
 -> Tensor
indexSelect dim indexTensor t = unsafePerformIO $ (cast3 ATen.index_select_tlt) t dim indexTensor

-- | Slices the input tensor along the selected dimension at the given range. 
slice
  :: Int -- ^ dim
  -> Int -- ^ start
  -> Int -- ^ end
  -> Int -- ^ step
  -> Tensor -- ^ input
  -> Tensor
slice _dim _start _end _step _self = unsafePerformIO $ (cast5 ATen.slice_tllll) _self _dim _start _end _step

isContiguous
  :: Tensor
  -> Bool
isContiguous t = unsafePerformIO $ (cast1 ATen.tensor_is_contiguous) t

contiguous
  :: Tensor
  -> Tensor
contiguous t = unsafePerformIO $ (cast1 ATen.tensor_contiguous) t

-- | Returns a tensor with the same data and number of elements as input, but with the specified shape.
reshape 
 :: [Int] 
 -> Tensor 
 -> Tensor
reshape shape t = unsafePerformIO $ cast2 ATen.reshape_tl t shape

--------------------------------------------------------------------------------
-- Move backend
--------------------------------------------------------------------------------

toSparse :: Tensor -> Tensor
toSparse t = unsafePerformIO $ (cast1 ATen.tensor_to_sparse) t

toDense :: Tensor -> Tensor
toDense t = unsafePerformIO $ (cast1 ATen.tensor_to_dense) t

toMKLDNN :: Tensor -> Tensor
toMKLDNN t = unsafePerformIO $ (cast1 ATen.tensor_to_mkldnn) t

toCPU :: Tensor -> Tensor
toCPU t = unsafePerformIO $ (cast1 ATen.tensor_cpu) t

toCUDA :: Tensor -> Tensor
toCUDA t = unsafePerformIO $ (cast1 ATen.tensor_cuda) t

--------------------------------------------------------------------------------
-- Indexing support
--------------------------------------------------------------------------------

-- TensorIndex is the same as slice of pytorch.
--
-- There is one-to-one correspondence between Pytorch and Hasktorch tensor index types:
-- Pytorch                 | Hasktorch
-- -----------------------------------------------------
-- `None`                  | `None`
-- `Ellipsis`              | `Ellipsis`
-- `...`                   | `Ellipsis`
-- `123`                   | `123`
-- `True` / `False`        | `True` / `False`
-- `:`                     | `Slice ()`
-- `::`                    | `Slice ()`
-- `1:`                    | `Slice (1, None)`
-- `1::`                   | `Slice (1, None)`
-- `:3`                    | `Slice (None, 3)`
-- `:3:`                   | `Slice (None, 3)`
-- `::2`                   | `Slice (None, None, 2)`
-- `1:3`                   | `Slice (1, 3)`
-- `1::2`                  | `Slice (1, None, 2)`
-- `:3:2`                  | `Slice (None, 3, 2)`
-- `1:3:2`                 | `Slice (1, 3, 2)`
-- `torch.tensor([1, 2])`) | `asTensor([1, 2 ::Int])`

newtype RawTensorIndexList = RawTensorIndexList (ForeignPtr (ATen.StdVector ATen.TensorIndex))
newtype RawTensorIndex = RawTensorIndex (ForeignPtr ATen.TensorIndex)

(!) :: TensorIndex a => Tensor -> a -> Tensor
(Unsafe t) ! idx = unsafePerformIO $ do
  let idxs = pushIndex [] idx
  vec <- ATen.newTensorIndexList
  forM_ idxs $ \(RawTensorIndex i) -> do
    ATen.tensorIndexList_push_back vec i
  ATen.index t vec >>= (return . Unsafe)

maskedFill :: (TensorIndex a, TensorLike t) => Tensor -> a -> t -> Tensor
maskedFill (Unsafe t') idx v' = unsafePerformIO $ do
  let idxs = pushIndex [] idx
      (Unsafe v) = asTensor v'
  t <- ATen.clone_t t'
  vec <- ATen.newTensorIndexList
  forM_ idxs $ \(RawTensorIndex i) -> do
    ATen.tensorIndexList_push_back vec i
  ATen.index_put_ t vec v
  return $ Unsafe t

data None = None
  deriving (Show, Eq)

data Ellipsis = Ellipsis
  deriving (Show, Eq)

data Slice a = Slice a
  deriving (Show, Eq)

instance Castable RawTensorIndex (ForeignPtr ATen.TensorIndex) where
  cast (RawTensorIndex obj) f = f obj
  uncast obj f = f $ RawTensorIndex obj

class TensorIndex a where
  pushIndex :: [RawTensorIndex] -> a -> [RawTensorIndex]

instance {-# OVERLAPS #-} TensorIndex None where
  pushIndex vec _ = unsafePerformIO $ do
    idx <- ATen.newTensorIndexWithNone
    return ((RawTensorIndex idx):vec)
    
instance {-# OVERLAPS #-} TensorIndex Ellipsis where
  pushIndex vec _ = unsafePerformIO $ do
    idx <- ATen.newTensorIndexWithEllipsis
    return ((RawTensorIndex idx):vec)
    
instance {-# OVERLAPS #-} TensorIndex Bool where
  pushIndex vec b = unsafePerformIO $ do
    idx <- ATen.newTensorIndexWithBool (if b then 1 else 0)
    return ((RawTensorIndex idx):vec)
    
instance {-# OVERLAPS #-} (Integral a) => TensorIndex (Slice (a,a)) where
  pushIndex vec (Slice (start,end)) = unsafePerformIO $ do
    idx <- ATen.newTensorIndexWithSlice (fromIntegral start :: CInt) (fromIntegral end ::CInt) 1
    return ((RawTensorIndex idx):vec)
    
instance {-# OVERLAPS #-} (Integral a) => TensorIndex (Slice (a,a,a)) where
  pushIndex vec (Slice (start,end,step)) = unsafePerformIO $ do
    idx <- ATen.newTensorIndexWithSlice (fromIntegral start :: CInt) (fromIntegral end ::CInt) (fromIntegral step ::CInt)
    return ((RawTensorIndex idx):vec)

instance {-# OVERLAPS #-} (Integral a) => TensorIndex (Slice (None,None,a)) where
  pushIndex vec (Slice (_,_,step)) = unsafePerformIO $ do
    idx <- ATen.newTensorIndexWithSlice 0 (maxBound ::CInt) (fromIntegral step ::CInt)
    return ((RawTensorIndex idx):vec)

instance {-# OVERLAPS #-} (Integral a) => TensorIndex (Slice a) where
  pushIndex vec (Slice start) = unsafePerformIO $ do
    idx <- ATen.newTensorIndexWithSlice (fromIntegral start :: CInt) (maxBound ::CInt) 1
    return ((RawTensorIndex idx):vec)

instance {-# OVERLAPS #-} (Integral a) => TensorIndex (Slice (a,None)) where
  pushIndex vec (Slice (start,_)) = unsafePerformIO $ do
    idx <- ATen.newTensorIndexWithSlice (fromIntegral start :: CInt) (maxBound ::CInt) 1
    return ((RawTensorIndex idx):vec)

instance {-# OVERLAPS #-} (Integral a) => TensorIndex (Slice (a,None,a)) where
  pushIndex vec (Slice (start,_,step)) = unsafePerformIO $ do
    idx <- ATen.newTensorIndexWithSlice (fromIntegral start :: CInt) (maxBound ::CInt) (fromIntegral step :: CInt)
    return ((RawTensorIndex idx):vec)

instance {-# OVERLAPS #-} (Integral a) => TensorIndex (Slice (None,a,a)) where
  pushIndex vec (Slice (_,end,step)) = unsafePerformIO $ do
    idx <- ATen.newTensorIndexWithSlice 0 (fromIntegral end :: CInt) (fromIntegral step :: CInt)
    return ((RawTensorIndex idx):vec)

instance {-# OVERLAPS #-} (Integral a) => TensorIndex (Slice (None,a)) where
  pushIndex vec (Slice (_,end)) = unsafePerformIO $ do
    idx <- ATen.newTensorIndexWithSlice 0 (fromIntegral end :: CInt) 1
    return ((RawTensorIndex idx):vec)

instance {-# OVERLAPS #-} TensorIndex (Slice ()) where
  pushIndex vec (Slice ()) = unsafePerformIO $ do
    idx <- ATen.newTensorIndexWithSlice 0 (maxBound :: CInt) 1
    return ((RawTensorIndex idx):vec)

instance TensorIndex Int where
  pushIndex vec v = unsafePerformIO $ do
    idx <- ATen.newTensorIndexWithInt (fromIntegral v::CInt)
    return ((RawTensorIndex idx):vec)

instance TensorIndex Integer where
  pushIndex vec v = unsafePerformIO $ do
    idx <- ATen.newTensorIndexWithInt (fromIntegral v::CInt)
    return ((RawTensorIndex idx):vec)

instance TensorIndex Tensor where
  pushIndex vec v = unsafePerformIO $ do
    idx <- cast1 ATen.newTensorIndexWithTensor v
    return (idx:vec)

instance TensorIndex () where
  pushIndex vec _ = unsafePerformIO $ do
    idx <- ATen.newTensorIndexWithSlice 0 (maxBound :: CInt) 1
    return ((RawTensorIndex idx):vec)

instance (TensorIndex a, TensorIndex b) => TensorIndex (a,b) where
  pushIndex vec (a,b) = (flip pushIndex a) . (flip pushIndex b) $ vec
  
instance (TensorIndex a, TensorIndex b, TensorIndex c) => TensorIndex (a,b,c) where
  pushIndex vec (a,b,c) = (flip pushIndex a) . (flip pushIndex b) . (flip pushIndex c) $ vec

instance (TensorIndex a, TensorIndex b, TensorIndex c, TensorIndex d) => TensorIndex (a,b,c,d) where
  pushIndex vec (a,b,c,d) = (flip pushIndex a) . (flip pushIndex b) . (flip pushIndex c) . (flip pushIndex d) $ vec

instance (TensorIndex a, TensorIndex b, TensorIndex c, TensorIndex d, TensorIndex e) => TensorIndex (a,b,c,d,e) where
  pushIndex vec (a,b,c,d,e) = (flip pushIndex a) . (flip pushIndex b) . (flip pushIndex c) . (flip pushIndex d) . (flip pushIndex e) $ vec

--------------------------------------------------------------------------------
-- Scalar <-> Tensor promotion
--------------------------------------------------------------------------------

class TensorLike a where
  asTensor' :: a -> TensorOptions -> Tensor
  asTensor :: a -> Tensor
  asValue :: Tensor -> a
  -- Internal functions(like "_xxx") are below. Do not use them directly.
  _dtype :: DType
  _dims :: a -> [Int]
  _deepDims :: a -> Maybe [Int]
  _peekElemOff :: Ptr () -> Int -> [Int] -> IO a
  _pokeElemOff :: Ptr () -> Int -> a -> IO ()

int64_opts = withDType Int64 defaultOpts
float_opts = withDType Float defaultOpts

withTensor :: Tensor -> (Ptr () -> IO a) -> IO a
withTensor t fn = cast t $ \t' -> withForeignPtr t' $ \tensor_ptr -> Unmanaged.tensor_data_ptr tensor_ptr >>= fn

instance (Reifies a DType, Storable a) => TensorLike a where
  asTensor' v opts = unsafePerformIO $ do
    t <- ((cast2 LibTorch.empty_lo) :: [Int] -> TensorOptions -> IO Tensor) [] $ withDType (_dtype @a) opts
    withTensor t $ \ptr -> do
      _pokeElemOff ptr 0 v
    return t

  asTensor v = asTensor' v defaultOpts

  asValue t = unsafePerformIO $ do
    if _dtype @a == dtype t
    then do
      withTensor t $ \ptr -> do
        _peekElemOff ptr 0 []
    else
      throwIO $ userError $ "The infered DType of asValue is " ++ show (_dtype @a)  ++ ", but the DType of tensor on memory is " ++ show (dtype t) ++ "."

  _dtype = reflect (Proxy :: Proxy a)
  _dims _ = []
  _deepDims _ = Just []
  _peekElemOff ptr offset _ = peekElemOff (castPtr ptr) offset
  _pokeElemOff ptr offset v = pokeElemOff (castPtr ptr) offset v


instance {-# OVERLAPPING #-}TensorLike Bool where
  asTensor' v opts = unsafePerformIO $ do
    t <- ((cast2 LibTorch.empty_lo) :: [Int] -> TensorOptions -> IO Tensor) [] $ withDType (_dtype @Bool) opts
    withTensor t $ \ptr -> do
      _pokeElemOff ptr 0 v
    return t

  asTensor v = asTensor' v defaultOpts

  asValue t = unsafePerformIO $ do
    if _dtype @Bool == dtype t
    then do
      withTensor t $ \ptr -> do
        _peekElemOff ptr 0 []
    else
      throwIO $ userError $ "The infered DType of asValue is " ++ show (_dtype @Bool)  ++ ", but the DType of tensor on memory is " ++ show (dtype t) ++ "."

  _dtype = reflect (Proxy :: Proxy Bool)
  _dims _ = []
  _deepDims _ = Just []
  _peekElemOff ptr offset _ = (/= 0) <$> (peekElemOff (castPtr ptr) offset :: IO Word8)
  _pokeElemOff ptr offset v = pokeElemOff (castPtr ptr) offset ((if v then 1 else 0) :: Word8)


instance {-# OVERLAPPING #-}TensorLike a => TensorLike [a] where
  asTensor' v opts = unsafePerformIO $ do
    t <- ((cast2 LibTorch.empty_lo) :: [Int] -> TensorOptions -> IO Tensor) (_dims v) $ withDType (_dtype @a) opts
    withTensor t $ \ptr -> do
      _pokeElemOff ptr 0 v
    return t

  asTensor v = asTensor' v defaultOpts

  asValue t' = unsafePerformIO $ do
    let t = if isContiguous t' then t' else contiguous t'
    if _dtype @a == dtype t
    then do
      withTensor t $ \ptr -> do
        _peekElemOff ptr 0 (shape t)
    else
      throwIO $ userError $ "The infered DType of asValue is " ++ show (_dtype @a)  ++ ", but the DType of tensor on memory is " ++ show (dtype t) ++ "."

  _dtype = _dtype @a

  _dims [] = []
  _dims v@(x:_) = (length v):(_dims x)

  _deepDims [] = Just []
  _deepDims v@(x:xs) = do
    deepDimsX <- _deepDims x
    deepDimsXs <- traverse _deepDims xs
    if and $ fmap (deepDimsX ==) deepDimsXs
    then return $ length v : deepDimsX
    else Nothing

  _peekElemOff ptr offset [] = return []
  _peekElemOff ptr offset (d:dims) =
    let width = product dims
    in forM [0..(d-1)] $ \i ->
         _peekElemOff ptr (offset+i*width) dims

  _pokeElemOff ptr offset [] = return ()
  _pokeElemOff ptr offset v@(x:_) =
    let width = product (_dims x)
    in forM_ (zip [0..] v) $ \(i,d) ->
         if product (_dims d) == width -- This validation may be slow.
         then (_pokeElemOff @a) ptr (offset+i*width) d
         else throwIO $ userError $ "There are lists having different length."

--------------------------------------------------------------------------------
-- Show
--------------------------------------------------------------------------------

instance Show Tensor where
  show t = case (dim t) of
      0 -> details ++ show0d t
      1 -> details ++ show1d t
      2 -> details ++ show2d t
      _ -> details
    where
      -- TODO: this is obviously not the right way to do it,
      -- and will be terribly slow, so please fix it.
<<<<<<< HEAD
      showElems elemShow sep t = "[" ++ (intercalate sep $ map elemShow [t ! i | i <- [0..((size t 0) - 1)]]) ++ "]"
=======
      showElems elemShow sep t = "[" ++ (intercalate sep $ map elemShow [t @@ i | i <- [0..((size 0 t) - 1)]]) ++ "]"
>>>>>>> bc5a9c0b
      padPositive x s = if x >= 0 then " " ++ s else s
      -- TODO: this assumes that scientific notation only uses one-digit exponents, which is not
      --       true in general
      padLarge x s = if (abs x) >= 0.1 then s ++ "   " else s
      show0d x = if isIntegral (dtype t)
                  then padPositive (toInt x) $ show $ toInt x
                  else padLarge (toDouble x) $ padPositive (toDouble x) $ showGFloat (Just 4) (toDouble x) ""
      show1d = showElems show0d ", "
      show2d = showElems show1d (",\n " ++ padding)
      details = "Tensor " ++ (show $ dtype t) ++ " " ++ (show $ shape t) ++ " "
      padding = map (const ' ') details


--------------------------------------------------------------------------------

-- Castable instances
--------------------------------------------------------------------------------

-- NB: ATen only defines Castable [ForeignPtr ATen.Tensor] (ForeignPtr ATen.TensorList)
instance Castable [Tensor] (ForeignPtr ATen.TensorList) where
  cast xs f = do
    ptr_list <- mapM (\x -> (cast x return :: IO (ForeignPtr ATen.Tensor))) xs
    cast ptr_list f
  uncast xs f = uncast xs $ \ptr_list -> do
    tensor_list <- mapM (\(x :: ForeignPtr ATen.Tensor) -> uncast x return) ptr_list
    f tensor_list

instance Castable [Tensor] (ForeignPtr (ATen.C10List ATen.Tensor)) where
  cast xs f = do
    ptr_list <- mapM (\x -> (cast x return :: IO (ForeignPtr ATen.Tensor))) xs
    cast ptr_list f
  uncast xs f = uncast xs $ \ptr_list -> do
    tensor_list <- mapM (\(x :: ForeignPtr ATen.Tensor) -> uncast x return) ptr_list
    f tensor_list<|MERGE_RESOLUTION|>--- conflicted
+++ resolved
@@ -523,11 +523,7 @@
     where
       -- TODO: this is obviously not the right way to do it,
       -- and will be terribly slow, so please fix it.
-<<<<<<< HEAD
-      showElems elemShow sep t = "[" ++ (intercalate sep $ map elemShow [t ! i | i <- [0..((size t 0) - 1)]]) ++ "]"
-=======
-      showElems elemShow sep t = "[" ++ (intercalate sep $ map elemShow [t @@ i | i <- [0..((size 0 t) - 1)]]) ++ "]"
->>>>>>> bc5a9c0b
+      showElems elemShow sep t = "[" ++ (intercalate sep $ map elemShow [t ! i | i <- [0..((size 0 t) - 1)]]) ++ "]"
       padPositive x s = if x >= 0 then " " ++ s else s
       -- TODO: this assumes that scientific notation only uses one-digit exponents, which is not
       --       true in general
