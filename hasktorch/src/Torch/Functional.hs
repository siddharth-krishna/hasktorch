--- conflicted
+++ resolved
@@ -1268,7 +1268,6 @@
   -> Tensor -- ^ output
 unsqueeze (Dim d) input = unsafePerformIO $ (cast2 ATen.unsqueeze_tl) input d
 
-<<<<<<< HEAD
 -- | Upsamples the input, using bilinear upsampling. Expected inputs are spatial (4 dimensional).
 upsampleBilinear2d
   :: (Int,Int) -- ^ output-size
@@ -1284,7 +1283,7 @@
   -> Tensor -- ^ self
   -> [Tensor]
 split splitSize (Dim d) input = unsafePerformIO $ (cast3 ATen.split_tll) input splitSize d
-=======
+
 -- | Creates a criterion that measures the mean absolute error (MAE) between each element in the input \(x\) and target \(y\) .
 l1Loss
   ::  Reduction -- ^ reduction
@@ -1426,12 +1425,3 @@
   -> Tensor -- target
   -> Tensor -- output
 multiLabelMarginLoss reduction input target = unsafePerformIO $ (cast3 ATen.multilabel_margin_loss_ttl) input target reduction
-
-
-
-
-
-
-
-
->>>>>>> d9be93a1
