--- conflicted
+++ resolved
@@ -19,42 +19,15 @@
 import           GHC.TypeLits
 import           System.IO.Unsafe
 
-<<<<<<< HEAD
 import qualified Torch.Internal.Cast as ATen
 import qualified Torch.Internal.Class as ATen
 import qualified Torch.Internal.Managed.Autograd as LibTorch
-=======
-import qualified ATen.Cast                     as ATen
-import qualified ATen.Class                    as ATen
-import qualified Torch.Managed.Autograd
->>>>>>> 884522af
 import qualified Torch.DType                   as D
 import qualified Torch.Device                  as D
 import qualified Torch.Tensor                  as D
 import           Torch.Typed.Tensor
 import           Torch.Typed.Parameter
 
-<<<<<<< HEAD
-type family GradR (parameters :: [a]) (dtype :: D.DType) (device :: (D.DeviceType, Nat)) :: [a] where
-  GradR '[] _ _ = '[]
-  GradR (Parameter device dtype shape ': parameters) dtype device = Tensor device dtype shape ': GradR parameters dtype device
-
--- | calculate gradients of a zero-dimensional tensor with respect to a list of parameters
-grad
-  :: forall dtype device parameters gradients tensors
-   . ( gradients ~ GradR parameters dtype device
-     , tensors ~ gradients
-     , HMap' ToDependent parameters tensors
-     , ATen.Castable (HList gradients) [D.ATenTensor]
-     )
-  => Tensor device dtype '[]
-  -> HList parameters
-  -> HList gradients
-grad loss inputs = unsafePerformIO $ ATen.cast2
-  LibTorch.grad
-  loss
-  (hmap' ToDependent inputs)
-=======
 class HasGrad a b | a -> b where
   -- | calculate gradients of a zero-dimensional tensor with respect to a list of parameters
   grad :: forall dtype device . Tensor device dtype '[] -> a -> b
@@ -69,7 +42,7 @@
 
 instance HasGrad (Parameter dtype device shape) (Tensor dtype device shape) where
   grad loss input = head . unsafePerformIO $ ATen.cast2
-    Torch.Managed.Autograd.grad
+    LibTorch.grad
     loss
     [Torch.Typed.Autograd.toDependent input]
   toDependent = Torch.Typed.Parameter.toDependent
@@ -84,9 +57,8 @@
   , ATen.Castable (HList (b ': bs)) [D.ATenTensor]
   ) => HasGrad (HList (a ': as)) (HList (b ': bs)) where
   grad loss inputs = unsafePerformIO $ ATen.cast2
-    Torch.Managed.Autograd.grad
+    LibTorch.grad
     loss
     (Torch.Typed.Autograd.toDependent inputs)
   toDependent (a :. as) =
-    Torch.Typed.Autograd.toDependent a :. Torch.Typed.Autograd.toDependent as
->>>>>>> 884522af
+    Torch.Typed.Autograd.toDependent a :. Torch.Typed.Autograd.toDependent as