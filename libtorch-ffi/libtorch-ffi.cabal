cabal-version:       2.1
name:                libtorch-ffi
version:             1.4.0.0
-- The prefix(1.4) of this version("1.4.0.0") is the same as libtorch's one.
synopsis:            test out alternative options for ffi interface to libtorch 1.x
-- description:
homepage:            https://github.com/hasktorch/hasktorch#readme
license:             BSD-3-Clause
author:              Austin Huang
maintainer:          hasktorch@gmail.com
copyright:           2018 Austin Huang
category:            Codegen
build-type:          Simple

library
 exposed-modules:     Torch.Internal.Type
                    , Torch.Internal.Const
                    , Torch.Internal.Cast
                    , Torch.Internal.Class
                    , Torch.Internal.GC
                    , Torch.Internal.Unmanaged.Native
                    , Torch.Internal.Unmanaged.Type.Tuple
                    , Torch.Internal.Unmanaged.Type.Generator
                    , Torch.Internal.Unmanaged.Type.IntArray
                    , Torch.Internal.Unmanaged.Type.Scalar
                    , Torch.Internal.Unmanaged.Type.Storage
                    , Torch.Internal.Unmanaged.Type.Tensor
                    , Torch.Internal.Unmanaged.Type.TensorList
                    , Torch.Internal.Unmanaged.Type.TensorOptions
                    , Torch.Internal.Unmanaged.Type.StdString
                    , Torch.Internal.Unmanaged.Type.StdArray
                    , Torch.Internal.Unmanaged.Type.Context
--                    , Torch.Internal.Unmanaged.Type.ConstQuantizerPtr
                    , Torch.Internal.Unmanaged.Type.Extra
                    , Torch.Internal.Unmanaged.Type.Dimname
                    , Torch.Internal.Unmanaged.Type.DimnameList
                    , Torch.Internal.Unmanaged.Type.Symbol
                    , Torch.Internal.Unmanaged.Type.IValue
                    , Torch.Internal.Unmanaged.Type.IValueList
                    , Torch.Internal.Unmanaged.Type.C10List
                    , Torch.Internal.Unmanaged.Type.C10Dict
                    , Torch.Internal.Unmanaged.Type.C10Tuple
                    , Torch.Internal.Unmanaged.Type.Module
                    , Torch.Internal.Managed.Cast
                    , Torch.Internal.Managed.Native
                    , Torch.Internal.Managed.Type.Tuple
                    , Torch.Internal.Managed.Type.Generator
                    , Torch.Internal.Managed.Type.IntArray
                    , Torch.Internal.Managed.Type.Scalar
                    , Torch.Internal.Managed.Type.Storage
                    , Torch.Internal.Managed.Type.Tensor
                    , Torch.Internal.Managed.Type.TensorList
                    , Torch.Internal.Managed.Type.TensorOptions
                    , Torch.Internal.Managed.Type.StdString
                    , Torch.Internal.Managed.Type.StdArray
                    , Torch.Internal.Managed.Type.Context
--                    , Torch.Internal.Managed.Type.ConstQuantizerPtr
                    , Torch.Internal.Managed.Type.Extra
                    , Torch.Internal.Managed.Type.Dimname
                    , Torch.Internal.Managed.Type.DimnameList
                    , Torch.Internal.Managed.Type.Symbol
                    , Torch.Internal.Managed.Type.IValue
                    , Torch.Internal.Managed.Type.IValueList
                    , Torch.Internal.Managed.Type.C10List
                    , Torch.Internal.Managed.Type.C10Dict
                    , Torch.Internal.Managed.Type.C10Tuple
                    , Torch.Internal.Managed.Type.Module
                    , Torch.Internal.Unmanaged.Autograd
                    , Torch.Internal.Unmanaged.TensorFactories
                    , Torch.Internal.Unmanaged.Serialize
                    , Torch.Internal.Managed.Autograd
                    , Torch.Internal.Managed.TensorFactories
                    , Torch.Internal.Managed.Serialize
 hs-source-dirs: src
 default-language: Haskell2010
 build-depends:       base >= 4.7 && < 5
                    , inline-c-cpp >= 0.4.0.0
                    , inline-c >= 0.9.0.0
                    , optparse-applicative >= 0.14.3.0
                    , containers
                    , template-haskell
                    , bytestring
                    , safe-exceptions
                    , sysinfo
                    , async
                    , libtorch-ffi-helper
 if os(darwin)
  extra-libraries:     c++
                     , c10
                     , torch
 else
  extra-libraries:     stdc++
                     , c10
                     , torch
 extra-ghci-libraries: stdc++
 if os(darwin)
  ld-options: -Wl,-keep_dwarf_unwind
  ghc-options:       -optc-std=c++11 -optc-xc++
 else
  ghc-options:       -optc-std=c++11
  cc-options:        -std=c++11
 cxx-options:       -std=c++11
 default-extensions:          Strict
                            , StrictData


test-suite spec
  type:            exitcode-stdio-1.0
  hs-source-dirs:  test
  main-is:         Spec.hs
  other-modules:   BasicSpec
                 , MemorySpec
--  libtorch-1.3 does not work this grad-function. But grad of higher level api works.
--                 , BackwardSpec
                 , CudaSpec
                 , GeneratorSpec
  default-language: Haskell2010
  build-depends:       base >= 4.7 && < 5
                     , libtorch-ffi
                     , hspec
                     , hspec-discover
                     , safe-exceptions
  if os(darwin)
    ld-options: -Wl,-keep_dwarf_unwind
<<<<<<< HEAD
=======
    ghc-options:       -optc-std=c++11 -optc-xc++
  else
    ghc-options:       -optc-std=c++11
    cc-options:        -std=c++11
  cxx-options:       -std=c++11
>>>>>>> 4c183cff
  default-extensions:          Strict
                             , StrictData<|MERGE_RESOLUTION|>--- conflicted
+++ resolved
@@ -122,13 +122,10 @@
                      , safe-exceptions
   if os(darwin)
     ld-options: -Wl,-keep_dwarf_unwind
-<<<<<<< HEAD
-=======
     ghc-options:       -optc-std=c++11 -optc-xc++
   else
     ghc-options:       -optc-std=c++11
     cc-options:        -std=c++11
   cxx-options:       -std=c++11
->>>>>>> 4c183cff
   default-extensions:          Strict
                              , StrictData