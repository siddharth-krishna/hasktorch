name:                libtorch-ffi
version:             1.1.0.0
-- The prefix(1.1) of this version("1.1.0.0") is the same as libtorch's one.
synopsis:            test out alternative options for ffi interface to libtorch 1.x
-- description:
homepage:            https://github.com/hasktorch/hasktorch#readme
license:             BSD3
author:              Austin Huang
maintainer:          hasktorch@gmail.com
copyright:           2018 Austin Huang
category:            Codegen
build-type:          Simple
cabal-version:       >=1.10

library
 exposed-modules:     ATen.Type
                    , ATen.Const
                    , ATen.Cast
                    , ATen.Class
                    , ATen.GC
                    , ATen.Unmanaged.Native
                    , ATen.Unmanaged.Type.Tuple
                    , ATen.Unmanaged.Type.Generator
                    , ATen.Unmanaged.Type.IntArray
                    , ATen.Unmanaged.Type.Scalar
                    , ATen.Unmanaged.Type.Storage
                    , ATen.Unmanaged.Type.Tensor
                    , ATen.Unmanaged.Type.TensorList
                    , ATen.Unmanaged.Type.TensorOptions
                    , ATen.Unmanaged.Type.StdString
                    , ATen.Unmanaged.Type.StdArray
                    , ATen.Unmanaged.Type.Context
                    , ATen.Unmanaged.Type.ConstQuantizerPtr
                    , ATen.Unmanaged.Type.Extra
                    , ATen.Managed.Cast
                    , ATen.Managed.Native
                    , ATen.Managed.Type.Tuple
                    , ATen.Managed.Type.Generator
                    , ATen.Managed.Type.IntArray
                    , ATen.Managed.Type.Scalar
                    , ATen.Managed.Type.Storage
                    , ATen.Managed.Type.Tensor
                    , ATen.Managed.Type.TensorList
                    , ATen.Managed.Type.TensorOptions
                    , ATen.Managed.Type.StdString
                    , ATen.Managed.Type.StdArray
                    , ATen.Managed.Type.Context
                    , ATen.Managed.Type.ConstQuantizerPtr
                    , ATen.Managed.Type.Extra
                    , Torch.Unmanaged.Autograd
                    , Torch.Unmanaged.Native
                    , Torch.Managed.Autograd
                    , Torch.Managed.Native
 hs-source-dirs: src
 default-language: Haskell2010
 build-depends:       base >= 4.7 && < 5
                    , inline-c-cpp >= 0.3.0.1
                    , inline-c
                    , optparse-applicative >= 0.14.3.0
                    , containers
                    , template-haskell
                    , bytestring
                    , safe-exceptions
                    , sysinfo
                    , async
 extra-libraries:     stdc++
                    , c10
                    , iomp5
                    -- , mklml -- for now. not yet clear about mkl-dnn.
                    , torch
 extra-ghci-libraries: stdc++
 if os(darwin)
  ld-options: -Wl,-keep_dwarf_unwind
  ghc-options:       -optc-std=c++11 -optc-xc++
 else
  ghc-options:       -optc-std=c++11
<<<<<<< HEAD
 cc-options:        -std=c++11
 cxx-options:       -std=c++11
=======
 cc-options:         -std=c++11
 cxx-options:        -std=c++11
>>>>>>> 4019d420
 default-extensions:          Strict
                            , StrictData


test-suite spec
  type:            exitcode-stdio-1.0
  hs-source-dirs:  test
  main-is:         Spec.hs
  other-modules:   BasicSpec
                 , MemorySpec
                 , BackwardSpec
                 , CudaSpec
  default-language: Haskell2010
  build-depends:       base >= 4.7 && < 5
                     , inline-c-cpp >= 0.3.0.1
                     , inline-c
                     , optparse-applicative >= 0.14.3.0
                     , containers
                     , libtorch-ffi
                     , hspec
                     , hspec-discover
                     , safe-exceptions
  if os(darwin)
    ld-options: -Wl,-keep_dwarf_unwind
    ghc-options:       -optc-std=c++11 -optc-xc++
  else
    ghc-options:       -optc-std=c++11
  cc-options:        -std=c++11
  cxx-options:       -std=c++11
  default-extensions:          Strict
                             , StrictData<|MERGE_RESOLUTION|>--- conflicted
+++ resolved
@@ -74,13 +74,8 @@
   ghc-options:       -optc-std=c++11 -optc-xc++
  else
   ghc-options:       -optc-std=c++11
-<<<<<<< HEAD
  cc-options:        -std=c++11
  cxx-options:       -std=c++11
-=======
- cc-options:         -std=c++11
- cxx-options:        -std=c++11
->>>>>>> 4019d420
  default-extensions:          Strict
                             , StrictData
 
