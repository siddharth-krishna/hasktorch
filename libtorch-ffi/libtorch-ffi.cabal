cabal-version:       2.1
name:                libtorch-ffi
version:             1.1.0.0
-- The prefix(1.1) of this version("1.1.0.0") is the same as libtorch's one.
synopsis:            test out alternative options for ffi interface to libtorch 1.x
-- description:
homepage:            https://github.com/hasktorch/hasktorch#readme
license:             BSD-3-Clause
author:              Austin Huang
maintainer:          hasktorch@gmail.com
copyright:           2018 Austin Huang
category:            Codegen
build-type:          Simple

library
 exposed-modules:     ATen.Type
                    , ATen.Const
                    , ATen.Cast
                    , ATen.Class
                    , ATen.GC
                    , ATen.Unmanaged.Native
                    , ATen.Unmanaged.Type.Tuple
                    , ATen.Unmanaged.Type.Generator
                    , ATen.Unmanaged.Type.IntArray
                    , ATen.Unmanaged.Type.Scalar
                    , ATen.Unmanaged.Type.Storage
                    , ATen.Unmanaged.Type.Tensor
                    , ATen.Unmanaged.Type.TensorList
                    , ATen.Unmanaged.Type.TensorOptions
                    , ATen.Unmanaged.Type.StdString
                    , ATen.Unmanaged.Type.StdArray
                    , ATen.Unmanaged.Type.Context
                    , ATen.Unmanaged.Type.ConstQuantizerPtr
                    , ATen.Unmanaged.Type.Extra
                    , ATen.Managed.Cast
                    , ATen.Managed.Native
                    , ATen.Managed.Type.Tuple
                    , ATen.Managed.Type.Generator
                    , ATen.Managed.Type.IntArray
                    , ATen.Managed.Type.Scalar
                    , ATen.Managed.Type.Storage
                    , ATen.Managed.Type.Tensor
                    , ATen.Managed.Type.TensorList
                    , ATen.Managed.Type.TensorOptions
                    , ATen.Managed.Type.StdString
                    , ATen.Managed.Type.StdArray
                    , ATen.Managed.Type.Context
                    , ATen.Managed.Type.ConstQuantizerPtr
                    , ATen.Managed.Type.Extra
                    , Torch.Unmanaged.Autograd
                    , Torch.Unmanaged.Native
                    , Torch.Managed.Autograd
                    , Torch.Managed.Native
 hs-source-dirs: src
 default-language: Haskell2010
 build-depends:       base >= 4.7 && < 5
                    , inline-c-cpp >= 0.3.0.1
                    , inline-c
                    , optparse-applicative >= 0.14.3.0
                    , containers
                    , template-haskell
                    , bytestring
                    , safe-exceptions
                    , sysinfo
                    , async
<<<<<<< HEAD
 extra-libraries:     stdc++
                    , c10
                    , iomp5
                    -- , mklml -- for now. not yet clear about mkl-dnn.
                    , torch
 extra-ghci-libraries: stdc++
 if os(darwin)
  ld-options: -Wl,-keep_dwarf_unwind
  ghc-options:       -optc-std=c++11 -optc-xc++
=======
 if os(darwin)
  extra-libraries:     c++
                     , c10
                     , iomp5
                     -- , mklml
                     , torch
 else
  extra-libraries:     stdc++
                     , c10
                     , iomp5
                     -- , mklml
                     , torch
 extra-ghci-libraries: stdc++
 if os(darwin)
  ld-options: -Wl,-keep_dwarf_unwind
  ghc-options:       -optc-xc++
>>>>>>> cd135137
 else
  ghc-options:       -optc-std=c++11
 cc-options:        -std=c++11
 cxx-options:       -std=c++11
 default-extensions:          Strict
                            , StrictData


test-suite spec
  type:            exitcode-stdio-1.0
  hs-source-dirs:  test
  main-is:         Spec.hs
  other-modules:   BasicSpec
                 , MemorySpec
                 , BackwardSpec
                 , CudaSpec
  default-language: Haskell2010
  build-depends:       base >= 4.7 && < 5
                     , inline-c-cpp >= 0.3.0.1
                     , inline-c
                     , optparse-applicative >= 0.14.3.0
                     , containers
                     , libtorch-ffi
                     , hspec
                     , hspec-discover
                     , safe-exceptions
  if os(darwin)
    ld-options: -Wl,-keep_dwarf_unwind
    ghc-options:       -optc-std=c++11 -optc-xc++
  else
    ghc-options:       -optc-std=c++11
  cc-options:        -std=c++11
  cxx-options:       -std=c++11
  default-extensions:          Strict
                             , StrictData<|MERGE_RESOLUTION|>--- conflicted
+++ resolved
@@ -63,17 +63,6 @@
                     , safe-exceptions
                     , sysinfo
                     , async
-<<<<<<< HEAD
- extra-libraries:     stdc++
-                    , c10
-                    , iomp5
-                    -- , mklml -- for now. not yet clear about mkl-dnn.
-                    , torch
- extra-ghci-libraries: stdc++
- if os(darwin)
-  ld-options: -Wl,-keep_dwarf_unwind
-  ghc-options:       -optc-std=c++11 -optc-xc++
-=======
  if os(darwin)
   extra-libraries:     c++
                      , c10
@@ -90,7 +79,6 @@
  if os(darwin)
   ld-options: -Wl,-keep_dwarf_unwind
   ghc-options:       -optc-xc++
->>>>>>> cd135137
  else
   ghc-options:       -optc-std=c++11
  cc-options:        -std=c++11
